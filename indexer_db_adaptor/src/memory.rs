<<<<<<< HEAD
use crate::collection::{
    field_path::FieldPath,
    index::{Index, IndexDirection, IndexField},
    record::{IndexValue, RecordRoot, RecordValue},
    where_query::{WhereNode, WhereQuery},
};
use crate::store::{Error, Result, Store};
=======
use crate::adaptor::{Error, IndexerAdaptor, Result};
use crate::where_query::WhereQuery;
use schema::Schema;
use schema::{
    index::{IndexDirection, IndexField},
    publickey::PublicKey,
    record::{RecordRoot, RecordValue},
};
>>>>>>> ca9adffe
use std::{collections::HashMap, pin::Pin, sync::Arc, time::SystemTime};
use tokio::sync::Mutex;

#[derive(Debug, thiserror::Error)]
pub enum MemoryStoreError {
    #[error("error during `get`")]
    Get,
    #[error("error during `list`")]
    List,
}

#[derive(Clone)]
pub struct MemoryStore {
    state: Arc<Mutex<MemoryStoreState>>,
}

struct MemoryStoreState {
    data: HashMap<String, Collection>,
    system_data: HashMap<String, RecordRoot>,
}

struct Collection {
    pub data: HashMap<String, Record>,
    pub last_updated: SystemTime,
}

struct Record {
    pub data: RecordRoot,
    pub last_updated: SystemTime,
}

impl MemoryStore {
    pub fn new() -> Self {
        Self {
            state: Arc::new(Mutex::new(MemoryStoreState {
                data: HashMap::new(),
                system_data: HashMap::new(),
            })),
        }
    }
}

impl Default for MemoryStore {
    fn default() -> Self {
        Self::new()
    }
}

<<<<<<< HEAD
fn matches(where_query: &WhereQuery<'_>, record: &RecordRoot) -> bool {
    println!("where_query = {where_query:?}");

    for (rec_key, rec_val) in record.iter() {
        println!("rec_key = {rec_key:?}, rec_val = {rec_val:?}");
        if let Some(where_val) = where_query.0.get(&FieldPath(vec![rec_key.clone()])) {
            match where_val {
                WhereNode::Equality(ref eq_val) => {
                    return eq_val.0.clone() == IndexValue::try_from(rec_val.clone()).unwrap();
                }
                WhereNode::Inequality(ref ineq_val) => todo!(), // todo,
            }
        }
    }

    true // TODO
}

#[async_trait::async_trait]
impl Store for MemoryStore {
    type Config = ();

    async fn commit(&self) -> Result<()> {
        Ok(())
    }

=======
impl MemoryStore {
>>>>>>> ca9adffe
    async fn set(&self, collection_id: &str, record_id: &str, value: &RecordRoot) -> Result<()> {
        let mut state = self.state.lock().await;

        let collection = match state.data.get_mut(collection_id) {
            Some(collection) => collection,
            // TODO: we should implement Store trait error for missing collection
            None => {
                state.data.insert(
                    collection_id.to_string(),
                    Collection {
                        data: HashMap::from([(
                            record_id.to_string(),
                            Record {
                                data: value.clone(),
                                last_updated: SystemTime::now(),
                            },
                        )]),
                        last_updated: SystemTime::now(),
                    },
                );

                state
                    .data
                    .get_mut(collection_id)
                    .ok_or(Error(Box::new(MemoryStoreError::Get)))?
            }
        };

        collection.data.insert(
            record_id.to_string(),
            Record {
                data: value.clone(),
                last_updated: SystemTime::now(),
            },
        );

        Ok(())
    }

    async fn delete(&self, collection_id: &str, record_id: &str) -> Result<()> {
        let mut state = self.state.lock().await;

        let collection = match state.data.get_mut(collection_id) {
            Some(collection) => collection,
            // TODO: we should implement Store trait error for missing collection
            None => return Ok(()),
        };

        collection.data.remove(record_id);

        Ok(())
    }
}

#[async_trait::async_trait]
impl IndexerAdaptor for MemoryStore {
    async fn commit(&self) -> Result<()> {
        Ok(())
    }

    async fn get_schema(&self, collection_id: &str) -> Result<Option<Schema>> {
        let record = match self.get("Collection", collection_id).await? {
            Some(record) => record,
            None => return Ok(None),
        };
        Ok(Some(Schema::from_record(&record)?))
    }

    async fn get(&self, collection_id: &str, record_id: &str) -> Result<Option<RecordRoot>> {
        let state = self.state.lock().await;

        if let Some(record) = state
            .data
            .get(collection_id)
            .and_then(|col| col.data.get(record_id))
        {
            return Ok(Some(record.data.clone()));
        }

        Ok(None)
    }

    // todo : remove this
    #[allow(unused_variables)]
    async fn list(
        &self,
        collection_id: &str,
        limit: Option<usize>,
        where_query: WhereQuery<'_>,
        order_by: &[IndexField],
    ) -> Result<Pin<Box<dyn futures::Stream<Item = RecordRoot> + '_ + Send>>> {
        let state = self.state.lock().await;

        let collection = match state.data.get(collection_id) {
            Some(collection) => collection,
            None => return Ok(Box::pin(futures::stream::iter(vec![]))),
        };

        // Loop through every record and filter based on the where query
        // TODO
        let mut records: Vec<RecordRoot> = collection
            .data
            .values()
            .map(|value| value.data.clone())
            .filter_map(|record| {
                let record = RecordRoot::from(record.clone());
                if matches(&where_query, &record) {
                    Some(record)
                } else {
                    None
                }
            })
            .collect();

        // sorting
        // TODO
        for IndexField { path, direction } in order_by {
            records.sort_by(|a, b| {
                if let Some(rec_a) = a.get(&path.0[0]) {
                    if let Some(rec_b) = b.get(&path.0[0]) {
                        match (rec_a, rec_b) {
                            (RecordValue::Number(na), RecordValue::Number(nb)) => match direction {
                                IndexDirection::Ascending => na.partial_cmp(nb).unwrap(),
                                IndexDirection::Descending => nb.partial_cmp(na).unwrap(),
                            },
                            (RecordValue::String(sa), RecordValue::String(sb)) => match direction {
                                IndexDirection::Ascending => sa.cmp(sb),
                                IndexDirection::Descending => sb.cmp(sa),
                            },
                            (RecordValue::Boolean(ba), RecordValue::Boolean(bb)) => match direction
                            {
                                IndexDirection::Ascending => ba.cmp(bb),
                                IndexDirection::Descending => bb.cmp(ba),
                            },
                            _ => std::cmp::Ordering::Equal,
                        }
                    } else {
                        std::cmp::Ordering::Equal
                    }
                } else {
                    std::cmp::Ordering::Equal
                }
            });
        }

        Ok(Box::pin(futures::stream::iter(
            records.into_iter().take(limit.unwrap_or(usize::MAX)),
        )))
    }

    async fn last_record_update(
        &self,
        collection_id: &str,
        record_id: &str,
    ) -> Result<Option<SystemTime>> {
        let state = self.state.lock().await;

        if let Some(last_updated) = state
            .data
            .get(collection_id)
            .and_then(|col| col.data.get(record_id))
            .map(|record| record.last_updated)
        {
            return Ok(Some(last_updated));
        }

        Ok(None)
    }

    async fn last_collection_update(&self, collection_id: &str) -> Result<Option<SystemTime>> {
        let state = self.state.lock().await;

        if let Some(last_updated) = state
            .data
            .get(collection_id)
            .map(|record| record.last_updated)
        {
            return Ok(Some(last_updated));
        }

        Ok(None)
    }

    async fn set_system_key(&self, key: &str, data: &RecordRoot) -> Result<()> {
        let mut state = self.state.lock().await;

        state.system_data.insert(key.to_string(), data.clone());

        Ok(())
    }

    async fn get_system_key(&self, key: &str) -> Result<Option<RecordRoot>> {
        let state = self.state.lock().await;

        Ok(state.system_data.get(key).cloned())
    }

    async fn destroy(&self) -> Result<()> {
        let mut state = self.state.lock().await;

        state.data.clear();
        state.system_data.clear();

        Ok(())
    }
}

#[cfg(test)]
mod tests {
    use super::*;
    use futures::StreamExt;
    use tokio::time::Duration;

    #[tokio::test]
    async fn test_memory_store_set_and_get() {
        let store = MemoryStore::new();

        let collection_id = "test_collection";
        let record_id = "test_record";
        let record_data = [
            ("id".into(), RecordValue::String("id1".into())),
            ("name".into(), RecordValue::String("Bob".into())),
        ]
        .into();

        store
            .set(collection_id, record_id, &record_data)
            .await
            .unwrap();

        let retrieved_data = store.get(collection_id, record_id).await.unwrap().unwrap();
        assert_eq!(retrieved_data, record_data);
    }

    #[tokio::test]
    async fn test_memory_store_list() {
        let store = MemoryStore::new();

        let collection_id = "test_collection";
        let record1_data = [
            ("id".into(), RecordValue::String("id1".into())),
            ("name".into(), RecordValue::String("Bob".into())),
            ("age".into(), RecordValue::Number(42.0)),
        ]
        .into();

        let record2_data = [
            ("id".into(), RecordValue::String("id2".into())),
            ("name".into(), RecordValue::String("Dave".into())),
            ("age".into(), RecordValue::Number(23.0)),
        ]
        .into();

        store
            .set(collection_id, "record1", &record1_data)
            .await
            .unwrap();
        store
            .set(collection_id, "record2", &record2_data)
            .await
            .unwrap();

        let records = store
            .list(collection_id, None, WhereQuery::default(), &[])
            .await
            .unwrap()
            .collect::<Vec<_>>()
            .await;

        assert_eq!(2, records.len());
    }

    #[tokio::test]
    async fn test_memory_store_list_where_query_single_equality() {
        use crate::collection::{
            field_path::FieldPath,
            record::IndexValue,
            where_query::{WhereNode, WhereValue},
        };
        use std::borrow::Cow;

        let store = MemoryStore::new();

        let collection_id = "test_collection";

        let record1_data = [
            ("id".into(), RecordValue::String("id1".into())),
            ("name".into(), RecordValue::String("Bob".into())),
            ("age".into(), RecordValue::Number(42.0)),
        ]
        .into();

        let record2_data = [
            ("id".into(), RecordValue::String("id2".into())),
            ("name".into(), RecordValue::String("Dave".into())),
            ("age".into(), RecordValue::Number(23.0)),
        ]
        .into();

        let record3_data = [
            ("id".into(), RecordValue::String("id3".into())),
            ("name".into(), RecordValue::String("Wanda".into())),
            ("age".into(), RecordValue::Number(19.0)),
        ]
        .into();

        store
            .set(collection_id, "record1", &record1_data)
            .await
            .unwrap();
        store
            .set(collection_id, "record2", &record2_data)
            .await
            .unwrap();
        store
            .set(collection_id, "record3", &record3_data)
            .await
            .unwrap();

        let where_query = WhereQuery(
            [(
                FieldPath(["id".to_string()].into()),
                WhereNode::Equality(WhereValue(IndexValue::String(Cow::Owned("id2".into())))),
            )]
            .into(),
        );

        let records = store
            .list(collection_id, None, where_query, &[])
            .await
            .unwrap()
            .collect::<Vec<_>>()
            .await;

        assert!(records.len() == 1);
        assert_eq!(records[0], record2_data);
    }

    #[tokio::test]
    async fn test_memory_store_delete() {
        let store = MemoryStore::new();
        let collection_id = "test_collection";
        let record_id = "test_record";
        let record_data = [
            ("id".into(), RecordValue::String("id1".into())),
            ("name".into(), RecordValue::String("Bob".into())),
        ]
        .into();

        store
            .set(collection_id, record_id, &record_data)
            .await
            .unwrap();

        let retrieved_data = store.get(collection_id, record_id).await.unwrap().unwrap();
        assert_eq!(retrieved_data, record_data);

        store.delete(collection_id, record_id).await.unwrap();
        let deleted_data = store.get(collection_id, record_id).await.unwrap();
        assert!(deleted_data.is_none());
    }

    #[tokio::test]
    async fn test_memory_store_last_update() {
        let store = MemoryStore::new();
        let collection_id = "test_collection";
        let record_id = "test_record";
        let record_data = [
            ("id".into(), RecordValue::String("id1".into())),
            ("name".into(), RecordValue::String("Bob".into())),
        ]
        .into();

        store
            .set(collection_id, record_id, &record_data)
            .await
            .unwrap();

        let last_update = store
            .last_record_update(collection_id, record_id)
            .await
            .unwrap()
            .unwrap();

        let now = SystemTime::now();
        assert!(last_update >= now - Duration::from_secs(5) && last_update <= now);
    }

    #[tokio::test]
    async fn test_memory_store_system_key() {
        let store = MemoryStore::new();
        let key = "system_key";
        let record_data = RecordRoot::new();

        store.set_system_key(key, &record_data).await.unwrap();
        let retrieved_data = store.get_system_key(key).await.unwrap().unwrap();

        assert_eq!(retrieved_data, record_data);
    }

    #[tokio::test]
    async fn test_memory_store_destroy() {
        let store = MemoryStore::new();

        let collection_id = "test_collection";
        let record_id = "test_record";
        let record_data = RecordRoot::new();
        store
            .set(collection_id, record_id, &record_data)
            .await
            .unwrap();

        let system_data = RecordRoot::new();
        store
            .set_system_key("some_system_key", &system_data)
            .await
            .unwrap();

        store.destroy().await.unwrap();

        let retrieved_data = store.get(collection_id, record_id).await.unwrap();
        let system_data = store.get_system_key("some_system_key").await.unwrap();

        assert!(retrieved_data.is_none());
        assert!(system_data.is_none());
    }
}<|MERGE_RESOLUTION|>--- conflicted
+++ resolved
@@ -1,21 +1,13 @@
-<<<<<<< HEAD
-use crate::collection::{
-    field_path::FieldPath,
-    index::{Index, IndexDirection, IndexField},
-    record::{IndexValue, RecordRoot, RecordValue},
-    where_query::{WhereNode, WhereQuery},
-};
-use crate::store::{Error, Result, Store};
-=======
 use crate::adaptor::{Error, IndexerAdaptor, Result};
-use crate::where_query::WhereQuery;
+use crate::where_query::{WhereNode, WhereQuery};
+use schema::field_path::FieldPath;
+use schema::index_value::IndexValue;
 use schema::Schema;
 use schema::{
     index::{IndexDirection, IndexField},
     publickey::PublicKey,
     record::{RecordRoot, RecordValue},
 };
->>>>>>> ca9adffe
 use std::{collections::HashMap, pin::Pin, sync::Arc, time::SystemTime};
 use tokio::sync::Mutex;
 
@@ -56,44 +48,7 @@
             })),
         }
     }
-}
-
-impl Default for MemoryStore {
-    fn default() -> Self {
-        Self::new()
-    }
-}
-
-<<<<<<< HEAD
-fn matches(where_query: &WhereQuery<'_>, record: &RecordRoot) -> bool {
-    println!("where_query = {where_query:?}");
-
-    for (rec_key, rec_val) in record.iter() {
-        println!("rec_key = {rec_key:?}, rec_val = {rec_val:?}");
-        if let Some(where_val) = where_query.0.get(&FieldPath(vec![rec_key.clone()])) {
-            match where_val {
-                WhereNode::Equality(ref eq_val) => {
-                    return eq_val.0.clone() == IndexValue::try_from(rec_val.clone()).unwrap();
-                }
-                WhereNode::Inequality(ref ineq_val) => todo!(), // todo,
-            }
-        }
-    }
-
-    true // TODO
-}
-
-#[async_trait::async_trait]
-impl Store for MemoryStore {
-    type Config = ();
-
-    async fn commit(&self) -> Result<()> {
-        Ok(())
-    }
-
-=======
-impl MemoryStore {
->>>>>>> ca9adffe
+
     async fn set(&self, collection_id: &str, record_id: &str, value: &RecordRoot) -> Result<()> {
         let mut state = self.state.lock().await;
 
@@ -118,7 +73,7 @@
                 state
                     .data
                     .get_mut(collection_id)
-                    .ok_or(Error(Box::new(MemoryStoreError::Get)))?
+                    .ok_or(Error::Store(Box::new(MemoryStoreError::Get)))?
             }
         };
 
@@ -146,6 +101,30 @@
 
         Ok(())
     }
+}
+
+impl Default for MemoryStore {
+    fn default() -> Self {
+        Self::new()
+    }
+}
+
+fn matches(where_query: &WhereQuery<'_>, record: &RecordRoot) -> bool {
+    println!("where_query = {where_query:?}");
+
+    for (rec_key, rec_val) in record.iter() {
+        println!("rec_key = {rec_key:?}, rec_val = {rec_val:?}");
+        if let Some(where_val) = where_query.0.get(&FieldPath(vec![rec_key.clone()])) {
+            match where_val {
+                WhereNode::Equality(ref eq_val) => {
+                    return eq_val.0.clone() == IndexValue::try_from(rec_val.clone()).unwrap();
+                }
+                WhereNode::Inequality(ref ineq_val) => todo!(), // todo,
+            }
+        }
+    }
+
+    true // TODO
 }
 
 #[async_trait::async_trait]
@@ -303,6 +282,8 @@
 
 #[cfg(test)]
 mod tests {
+    use crate::where_query::WhereValue;
+
     use super::*;
     use futures::StreamExt;
     use tokio::time::Duration;
@@ -313,11 +294,10 @@
 
         let collection_id = "test_collection";
         let record_id = "test_record";
-        let record_data = [
-            ("id".into(), RecordValue::String("id1".into())),
-            ("name".into(), RecordValue::String("Bob".into())),
-        ]
-        .into();
+
+        let mut record_data = RecordRoot::new();
+        record_data.insert("id".into(), RecordValue::String("id1".into()));
+        record_data.insert("name".into(), RecordValue::String("Bob".into()));
 
         store
             .set(collection_id, record_id, &record_data)
@@ -333,19 +313,16 @@
         let store = MemoryStore::new();
 
         let collection_id = "test_collection";
-        let record1_data = [
-            ("id".into(), RecordValue::String("id1".into())),
-            ("name".into(), RecordValue::String("Bob".into())),
-            ("age".into(), RecordValue::Number(42.0)),
-        ]
-        .into();
-
-        let record2_data = [
-            ("id".into(), RecordValue::String("id2".into())),
-            ("name".into(), RecordValue::String("Dave".into())),
-            ("age".into(), RecordValue::Number(23.0)),
-        ]
-        .into();
+
+        let mut record1_data = RecordRoot::new();
+        record1_data.insert("id".into(), RecordValue::String("id1".into()));
+        record1_data.insert("name".into(), RecordValue::String("Bob".into()));
+        record1_data.insert("age".into(), RecordValue::Number(42.0));
+
+        let mut record2_data = RecordRoot::new();
+        record2_data.insert("id".into(), RecordValue::String("id2".into()));
+        record2_data.insert("name".into(), RecordValue::String("Dave".into()));
+        record2_data.insert("age".into(), RecordValue::Number(23.0));
 
         store
             .set(collection_id, "record1", &record1_data)
@@ -368,37 +345,28 @@
 
     #[tokio::test]
     async fn test_memory_store_list_where_query_single_equality() {
-        use crate::collection::{
-            field_path::FieldPath,
-            record::IndexValue,
-            where_query::{WhereNode, WhereValue},
-        };
         use std::borrow::Cow;
 
         let store = MemoryStore::new();
 
         let collection_id = "test_collection";
 
-        let record1_data = [
-            ("id".into(), RecordValue::String("id1".into())),
-            ("name".into(), RecordValue::String("Bob".into())),
-            ("age".into(), RecordValue::Number(42.0)),
-        ]
-        .into();
-
-        let record2_data = [
-            ("id".into(), RecordValue::String("id2".into())),
-            ("name".into(), RecordValue::String("Dave".into())),
-            ("age".into(), RecordValue::Number(23.0)),
-        ]
-        .into();
-
-        let record3_data = [
-            ("id".into(), RecordValue::String("id3".into())),
-            ("name".into(), RecordValue::String("Wanda".into())),
-            ("age".into(), RecordValue::Number(19.0)),
-        ]
-        .into();
+        let mut record1_data = RecordRoot::new();
+
+        record1_data.insert("id".into(), RecordValue::String("id1".into()));
+        record1_data.insert("name".into(), RecordValue::String("Bob".into()));
+        record1_data.insert("age".into(), RecordValue::Number(42.0));
+
+        let mut record2_data = RecordRoot::new();
+
+        record2_data.insert("id".into(), RecordValue::String("id2".into()));
+        record2_data.insert("name".into(), RecordValue::String("Dave".into()));
+        record2_data.insert("age".into(), RecordValue::Number(23.0));
+
+        let mut record3_data = RecordRoot::new();
+        record3_data.insert("id".into(), RecordValue::String("id3".into()));
+        record3_data.insert("name".into(), RecordValue::String("Wanda".into()));
+        record3_data.insert("age".into(), RecordValue::Number(19.0));
 
         store
             .set(collection_id, "record1", &record1_data)
@@ -437,11 +405,10 @@
         let store = MemoryStore::new();
         let collection_id = "test_collection";
         let record_id = "test_record";
-        let record_data = [
-            ("id".into(), RecordValue::String("id1".into())),
-            ("name".into(), RecordValue::String("Bob".into())),
-        ]
-        .into();
+
+        let mut record_data = RecordRoot::new();
+        record_data.insert("id".into(), RecordValue::String("id1".into()));
+        record_data.insert("name".into(), RecordValue::String("Bob".into()));
 
         store
             .set(collection_id, record_id, &record_data)
@@ -461,11 +428,10 @@
         let store = MemoryStore::new();
         let collection_id = "test_collection";
         let record_id = "test_record";
-        let record_data = [
-            ("id".into(), RecordValue::String("id1".into())),
-            ("name".into(), RecordValue::String("Bob".into())),
-        ]
-        .into();
+        let mut record_data = RecordRoot::new();
+
+        record_data.insert("id".into(), RecordValue::String("id1".into()));
+        record_data.insert("name".into(), RecordValue::String("Bob".into()));
 
         store
             .set(collection_id, record_id, &record_data)
