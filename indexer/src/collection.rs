--- conflicted
+++ resolved
@@ -478,10 +478,7 @@
         Ok(authorized)
     }
 
-<<<<<<< HEAD
     /// Returns true if the user is one of the delegates for the record
-=======
->>>>>>> 747b7d3b
     #[async_recursion]
     pub async fn has_delegate_access(
         &self,
