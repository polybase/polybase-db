--- conflicted
+++ resolved
@@ -118,12 +118,8 @@
 }
 
 #[derive(PartialEq, Clone)]
-<<<<<<< HEAD
 pub(crate) enum Key<'a> {
     /// A wildcard key is always greater than a key whose prefix matches the inner key.
-=======
-pub enum Key<'a> {
->>>>>>> 747b7d3b
     Wildcard(Box<Key<'a>>),
     /// A data key is a key that points to a record.
     Data { cid: Cow<'a, [u8]> },
