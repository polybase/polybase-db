--- conflicted
+++ resolved
@@ -1,4 +1,3 @@
-<<<<<<< HEAD
 use bincode::{deserialize, serialize};
 use merk::proofs::Query;
 use merk::{Merk, Op};
@@ -6,12 +5,10 @@
 use prost::Message;
 use rocksdb::{IteratorMode, WriteBatch};
 use serde::{Deserialize, Serialize};
-=======
 use crate::snapshot::{SnapshotChunk, SnapshotIterator};
 use parking_lot::Mutex;
 use prost::Message;
 use rocksdb::WriteBatch;
->>>>>>> 6cc84069
 use std::mem;
 use std::{convert::AsRef, path::Path, sync::Arc};
 
@@ -40,13 +37,10 @@
     #[error("tokio task join error")]
     TokioTaskJoinError(#[from] tokio::task::JoinError),
 
-<<<<<<< HEAD
     #[error("merk error: {0}")]
     Merk(#[from] merk::Error),
-=======
     #[error("snapshot error")]
     SnapshotError(#[from] crate::snapshot::Error),
->>>>>>> 6cc84069
 }
 
 #[derive(Debug)]
@@ -230,17 +224,8 @@
         Ok(())
     }
 
-<<<<<<< HEAD
-    pub fn snapshot(&self) -> Result<Vec<u8>> {
-        let iter = self.db.iterator(IteratorMode::Start);
-
-        let mut values: Vec<SnapshotValue> = Vec::new();
-
-        // Iterate through every key-value pair in the database
-=======
     pub fn reset(&self) -> Result<()> {
         let iter = SnapshotIterator::new(&self.db, 100 * 1024 * 1024);
->>>>>>> 6cc84069
         for entry in iter {
             let mut batch = WriteBatch::default();
             for entry in entry? {
