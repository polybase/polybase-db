[package]
name = "indexer"
version = "0.1.0"
edition = "2021"

[lib]
name = "indexer"

# See more keys and their definitions at https://doc.rust-lang.org/cargo/reference/manifest.html

[dependencies]
tokio = { version = "1", features = ["full"] }
base64 = "0.21"
cid = "0.10"
once_cell = "1.17.0"
<<<<<<< HEAD
polylang = { git = "https://github.com/polybase/polylang", ref = "fd7613f6ac3a758685ea894332db200bfb2c0642" }
=======
polylang = { git = "https://github.com/polybase/polylang", branch = "main", version = "0.1.0" }
>>>>>>> 2c46ff5c
prost = "0.11"
prost-types = "0.11"
rocksdb = "0.19"
secp256k1 = { version = "0.26", features = ["rand-std"] }
serde = { version = "1.0", features = ["derive"] }
serde_json = "1.0"
bincode = "1.3"
serde_with = "2.2"
async-recursion = "1.0.2"
futures = "0.3"
thiserror = "1.0"
hex = "0.4"
slog = "2"
slog-term = "2"

[build-dependencies]
prost-build = "0.11"

[dev-dependencies]
rand = "0.8.5"<|MERGE_RESOLUTION|>--- conflicted
+++ resolved
@@ -13,11 +13,7 @@
 base64 = "0.21"
 cid = "0.10"
 once_cell = "1.17.0"
-<<<<<<< HEAD
-polylang = { git = "https://github.com/polybase/polylang", ref = "fd7613f6ac3a758685ea894332db200bfb2c0642" }
-=======
 polylang = { git = "https://github.com/polybase/polylang", branch = "main", version = "0.1.0" }
->>>>>>> 2c46ff5c
 prost = "0.11"
 prost-types = "0.11"
 rocksdb = "0.19"
