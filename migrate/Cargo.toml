--- conflicted
+++ resolved
@@ -9,11 +9,7 @@
 
 reqwest = { version = "0.11", features = ["json"] }
 indexer = { path = "../indexer" }
-<<<<<<< HEAD
-polylang = { git = "https://github.com/polybase/polylang", ref = "fd7613f6ac3a758685ea894332db200bfb2c0642" }
-=======
 polylang = { git = "https://github.com/polybase/polylang", branch = "main" }
->>>>>>> 2c46ff5c
 serde = "1.0.152"
 tokio = { version = "1", features = ["full"] }
 url = "2.3.1"
