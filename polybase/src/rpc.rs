#![warn(clippy::unwrap_used, clippy::expect_used)]

use crate::db::{Db, DbWaitResult};
use crate::errors::http::HTTPError;
use crate::errors::logger::SlogMiddleware;
use crate::errors::metrics::MetricsData;
use crate::errors::reason::ReasonCode;
use crate::errors::AppError;
use crate::txn::CallTxn;
use crate::{auth, util::hash};
use abi::Parser;
use actix_cors::Cors;
use actix_server::Server;
use actix_web::{get, post, web, App, HttpRequest, HttpResponse, HttpServer, Responder};
use base64::Engine;
<<<<<<< HEAD
use indexer_db_adaptor::{
    collection::{collection::AuthUser, cursor},
    indexer::IndexerError,
    memory,
    store::Store,
};
=======
use indexer_db_adaptor::{adaptor, auth_user::AuthUser, cursor, list_query, memory, where_query};
>>>>>>> ca9adffe
use polylang_prover::{compile_program, hash_this, Inputs, ProgramExt};
use schema::record;
use serde::{de::IntoDeserializer, Deserialize, Serialize};
use serde_with::serde_as;
use std::{borrow::Cow, cmp::min, sync::Arc, time::Duration};

struct RouteState<S: adaptor::IndexerAdaptor> {
    db: Arc<Db<S>>,
    whitelist: Arc<Option<Vec<String>>>,
    restrict_namespaces: Arc<bool>,
}

#[get("/")]
async fn root() -> impl Responder {
    HttpResponse::Ok()
        .content_type("application/json")
        .body(format!(
            "{{ \"server\": \"Polybase\", \"version\": \"{}\" }}",
            env!("CARGO_PKG_VERSION")
        ))
}

#[derive(Default)]
struct PrefixedHex([u8; 32]);

impl Serialize for PrefixedHex {
    fn serialize<S>(&self, serializer: S) -> Result<S::Ok, S::Error>
    where
        S: serde::Serializer,
    {
        let mut hex = hex::encode(self.0);
        hex.insert_str(0, "0x");

        serializer.serialize_str(&hex)
    }
}

#[derive(Default, Serialize)]
struct Block {
    hash: PrefixedHex,
}

#[derive(Deserialize)]
struct GetRecordQuery {
    since: Option<f64>,
    #[serde(rename = "waitFor", default = "Seconds::sixty")]
    wait_for: Seconds,
    format: Option<String>,
}

#[derive(Serialize)]
struct GetRecordResponse {
    data: serde_json::Value,
    block: Block,
}

#[get("/{collection}/records/{id}")]
async fn get_record(
    state: web::Data<RouteState<memory::MemoryStore>>,
    path: web::Path<(String, String)>,
    query: web::Query<GetRecordQuery>,
    body: auth::SignedJSON<()>,
) -> Result<impl Responder, HTTPError> {
    let (collection, record_id) = path.into_inner();
    let auth = body.auth;
    let auth: Option<AuthUser> = auth.map(|a| a.into());

    let record = if let Some(since) = query.since {
        match state
            .db
            .get_wait(
                &collection,
                &record_id,
                auth,
                since,
                Duration::from(query.wait_for),
            )
            .await?
        {
            DbWaitResult::Updated(record) => record,
            DbWaitResult::NotModified => return Ok(HttpResponse::NotModified().finish()),
        }
    } else {
        state.db.get(&collection, &record_id, auth).await?
    };

    match record {
        Some(record) => {
            let data = schema::record::record_to_json(record);
            if let Some(f) = &query.format {
                if f == "nft" {
                    return Ok(HttpResponse::Ok().json(data));
                }
            }
            Ok(HttpResponse::Ok().json(GetRecordResponse {
                data,
                block: Default::default(),
            }))
        }
        None => Err(HTTPError::new(ReasonCode::RecordNotFound, None)),
    }
}

#[derive(Debug, Clone, Copy, Serialize, Deserialize)]
enum Direction {
    #[serde(rename = "asc")]
    Ascending,
    #[serde(rename = "desc")]
    Descending,
}

impl From<Direction> for schema::index::IndexDirection {
    fn from(dir: Direction) -> Self {
        match dir {
            Direction::Ascending => schema::index::IndexDirection::Ascending,
            Direction::Descending => schema::index::IndexDirection::Descending,
        }
    }
}

/// Deserialized from "<number>s"
#[derive(Debug, Clone, Copy)]
struct Seconds(u64);

impl Seconds {
    fn sixty() -> Self {
        Self(60)
    }
}

impl From<Seconds> for std::time::Duration {
    fn from(s: Seconds) -> Self {
        std::time::Duration::from_secs(s.0)
    }
}

impl<'de> Deserialize<'de> for Seconds {
    fn deserialize<D>(deserializer: D) -> Result<Self, D::Error>
    where
        D: serde::Deserializer<'de>,
    {
        let s = String::deserialize(deserializer)?;
        if !s.ends_with('s') {
            return Err(serde::de::Error::custom("missing 's'"));
        }
        let s = &s[..s.len() - 1];
        let s = s.parse::<u64>().map_err(serde::de::Error::custom)?;

        Ok(Seconds(s))
    }
}

#[derive(Debug)]
struct OptionalCursor<'a>(Option<cursor::Cursor<'a>>);

impl<'de> Deserialize<'de> for OptionalCursor<'_> {
    fn deserialize<D>(deserializer: D) -> Result<Self, D::Error>
    where
        D: serde::Deserializer<'de>,
    {
        // if there's nothing or it's an empty string, return None
        // if there's a string, delegate to Cursor::deserialize

        let cursor = Option::<String>::deserialize(deserializer)?
            .filter(|s| !s.is_empty())
            .map(|s| cursor::Cursor::deserialize(s.into_deserializer()))
            .transpose()?;

        Ok(OptionalCursor(cursor))
    }
}

#[serde_as]
#[derive(Debug, Deserialize)]
struct ListQuery<'a> {
    limit: Option<usize>,
    #[serde(default, rename = "where")]
    #[serde_as(as = "serde_with::json::JsonString")]
    where_query: where_query::WhereQuery<'a>,
    #[serde(default)]
    #[serde_as(as = "serde_with::json::JsonString")]
    sort: Vec<(String, Direction)>,
    before: OptionalCursor<'a>,
    after: OptionalCursor<'a>,
    /// UNIX timestamp in seconds
    since: Option<f64>,
    #[serde(rename = "waitFor", default = "Seconds::sixty")]
    wait_for: Seconds,
}

#[derive(Debug, Serialize)]
struct Cursors<'a> {
    before: Option<cursor::Cursor<'a>>,
    after: Option<cursor::Cursor<'a>>,
}

#[derive(Serialize)]
struct ListResponse<'a> {
    data: Vec<GetRecordResponse>,
    cursor: Cursors<'a>,
}

#[tracing::instrument(skip(state, body))]
#[get("/{collection}/records")]
async fn get_records<'a>(
    req: HttpRequest,
    state: web::Data<RouteState<memory::MemoryStore>>,
    path: web::Path<String>,
    query: web::Query<ListQuery<'a>>,
    body: auth::SignedJSON<()>,
) -> Result<impl Responder, HTTPError> {
    let collection = path.into_inner();
    let auth = body.auth;
    let auth: Option<AuthUser> = auth.map(|a| a.into());

    let sort_indexes = query
        .sort
        .iter()
        .map(|(path, dir)| {
            schema::index::IndexField::new(
                path.split('.').map(|p| p.to_string()).collect(),
                (*dir).into(),
            )
        })
        .collect::<Vec<_>>();

    let list_query = list_query::ListQuery {
        limit: Some(min(1000, query.limit.unwrap_or(100))),
        where_query: query.where_query.clone(),
        order_by: &sort_indexes,
        cursor_after: query.after.0.clone(),
        cursor_before: query.before.0.clone(),
    };

    let records = if let Some(since) = query.since {
        match state
            .db
            .list_wait(
                &collection,
                list_query,
                auth,
                since,
                Duration::from(query.wait_for),
            )
            .await?
        {
            DbWaitResult::Updated(record) => record,
            DbWaitResult::NotModified => return Ok(HttpResponse::NotModified().finish()),
        }
    } else {
        state.db.list(&collection, list_query, auth).await?
    };

    // for metrics data collection
    let req_uri = req.uri().to_string();
    let mut num_records = 0;

    let list_response: Result<ListResponse, HTTPError> = async {
        num_records = records.len();

        Ok(ListResponse {
            cursor: Cursors {
                // TODO: implement cursor
                before: records.first().map(|r| {
                    cursor::Cursor(
                        cursor::WrappedCursor::from_record(r, &query.where_query).unwrap(),
                    )
                }),
                after: records.last().map(|r| {
                    cursor::Cursor(
                        cursor::WrappedCursor::from_record(r, &query.where_query).unwrap(),
                    )
                }),
            },
            data: records
                .into_iter()
                .map(|r| GetRecordResponse {
                    data: record::record_to_json(r),
                    block: Default::default(),
                })
                .collect(),
        })
    }
    .await;

    let mut resp = HttpResponse::Ok()
        .content_type("application/json")
        .json(list_response?);

    // update metrics data
    resp.extensions_mut()
        .insert(MetricsData::NumberOfRecordsBeingReturned {
            req_uri,
            num_records,
        });

    Ok(resp)
}

#[derive(Debug, Clone, Serialize, Deserialize)]
struct FunctionCall {
    args: Vec<serde_json::Value>,
}

#[derive(Debug, Clone, Serialize, Deserialize)]
struct FunctionResponse {
    data: serde_json::Value,
}

#[tracing::instrument(skip(state, body))]
#[post("/{collection}/records")]
async fn post_record(
    state: web::Data<RouteState<memory::MemoryStore>>,
    path: web::Path<String>,
    body: auth::SignedJSON<FunctionCall>,
) -> Result<web::Json<FunctionResponse>, HTTPError> {
    let collection_id = path.into_inner();

    let auth = body.auth.map(|a| a.into());
    let db: Arc<_> = Arc::clone(&state.db);

    // New collection is being created
    if collection_id == "Collection" {
        // Validate whitelist (if it exists)
        validate_new_collection(
            &body.data.args[0],
            &state.whitelist,
            &state.restrict_namespaces,
            &auth,
        )?;
    }

    let txn = CallTxn::new(
        collection_id.clone(),
        "constructor",
        "".to_string(),
        body.data.args,
        auth,
    );

    let record_id = db.call(txn).await?;

    let Some(record) = state.db.get_without_auth_check(&collection_id, &record_id).await? else {
        return Err(HTTPError::new(
            ReasonCode::RecordNotFound,
            None,
        ));
    };

    Ok(web::Json(FunctionResponse {
        data: record::record_to_json(record),
    }))
}

#[tracing::instrument(skip(state, body))]
#[post("/{collection}/records/{record}/call/{function}")]
async fn call_function(
    state: web::Data<RouteState<memory::MemoryStore>>,
    path: web::Path<(String, String, String)>,
    body: auth::SignedJSON<FunctionCall>,
) -> Result<web::Json<FunctionResponse>, HTTPError> {
    let (collection_id, record_id, function) = path.into_inner();

    let auth = body.auth.map(AuthUser::from);
    let db = Arc::clone(&state.db);

    let txn = CallTxn::new(
        collection_id.clone(),
        &function,
        record_id,
        body.data.args,
        auth,
    );

    let record_id = db.call(txn).await?;
    let record = state
        .db
        .get_without_auth_check(&collection_id, &record_id)
        .await?;

    Ok(web::Json(FunctionResponse {
        data: match record {
            Some(record) => record::record_to_json(record),
            None => serde_json::Value::Null,
        },
    }))
}

#[derive(Debug, Deserialize)]
#[serde(rename_all = "camelCase")]
struct ProveRequest {
    miden_code: String,
    abi: abi::Abi,
    ctx_public_key: Option<abi::publickey::Key>,
    this: Option<serde_json::Value>,
    args: Vec<serde_json::Value>,
}

#[tracing::instrument(skip_all, fields(
    miden_code_hash = %hash(&req.miden_code),
    abi = ?req.abi,
    ctx_public_key = ?req.ctx_public_key,
    this = ?req.this,
    args = ?req.args,
))]
#[post("/v0/prove")]
async fn prove(req: web::Json<ProveRequest>) -> Result<impl Responder, HTTPError> {
    let program = compile_program(&req.abi, &req.miden_code).map_err(|e| {
        HTTPError::new(
            ReasonCode::Internal,
            Some(Box::new(AppError::MidenCompile(e))),
        )
    })?;

    let this = req.this.clone().unwrap_or(
        req.abi
            .default_this_value()
            .map_err(|err| {
                HTTPError::new(
                    ReasonCode::Internal,
                    Some(Box::new(AppError::ABIError(err))),
                )
            })?
            .into(),
    );

    let this_hash = hash_this(
        req.abi.this_type.clone().ok_or_else(|| {
            HTTPError::new(
                ReasonCode::Internal,
                Some(Box::new(AppError::ABIIsMissingThisType)),
            )
        })?,
        &req.abi
            .this_type
            .as_ref()
            .ok_or_else(|| {
                HTTPError::new(
                    ReasonCode::Internal,
                    Some(Box::new(AppError::ABIIsMissingThisType)),
                )
            })?
            .parse(&this)
            .map_err(|err| {
                HTTPError::new(
                    ReasonCode::Internal,
                    Some(Box::new(AppError::ABIError(err))),
                )
            })?,
    )
    .map_err(|err| {
        HTTPError::new(
            ReasonCode::Internal,
            Some(Box::new(AppError::ProveError(err))),
        )
    })?;

    let inputs = Inputs {
        abi: req.abi.clone(),
        ctx_public_key: req.ctx_public_key.clone(),
        this: this.clone(),
        this_hash,
        args: req.args.clone(),
    };

    let output = polylang_prover::prove(&program, &inputs).map_err(|err| {
        HTTPError::new(
            ReasonCode::Internal,
            Some(Box::new(AppError::ProveError(err))),
        )
    })?;

    let program_info = program.to_program_info_bytes();
    let new_this = Into::<serde_json::Value>::into(output.new_this);

    Ok(HttpResponse::Ok().json(serde_json::json!({
        "old": {
            "this": this,
            "hash": inputs.this_hash,
        },
        "new": {
            "selfDestructed": output.self_destructed,
            "this": new_this,
            "hash": output.new_hash,
        },
        "stack": {
            "input": inputs.stack_values(),
            "output": output.stack,
        },
        "programInfo": base64::engine::general_purpose::STANDARD.encode(program_info),
        "proof": base64::engine::general_purpose::STANDARD.encode(output.proof),
        "debug": {
            "logs": output.run_output.logs(),
        }
    })))
}

#[get("/v0/health")]
async fn health(state: web::Data<RouteState<memory::MemoryStore>>) -> impl Responder {
    if state.db.is_healthy() {
        HttpResponse::Ok()
    } else {
        HttpResponse::ServiceUnavailable()
    }
}

#[derive(Debug, Clone, Serialize, Deserialize)]
struct StatusResponse {
    status: String,
    root: String,
    height: usize,
    peers: usize,
}

#[tracing::instrument(skip(state))]
#[get("/v0/status")]
async fn status(
    state: web::Data<RouteState<memory::MemoryStore>>,
) -> Result<web::Json<StatusResponse>, HTTPError> {
    let manifest = state.db.get_manifest().await?;
    let height = manifest.as_ref().map(|m| m.height).unwrap_or(0);
    let hash = manifest
        .as_ref()
        .map(|m| m.hash().to_string())
        .unwrap_or("0x0".to_string());
    Ok(web::Json(StatusResponse {
        status: "OK".to_string(),
        root: hash,
        height,
        peers: 23,
    }))
}

#[tracing::instrument(skip(db))]
pub fn create_rpc_server(
    rpc_laddr: String,
    db: Arc<Db<memory::MemoryStore>>,
    whitelist: Arc<Option<Vec<String>>>,
    restrict_namespaces: Arc<bool>,
) -> Result<Server, std::io::Error> {
    Ok(HttpServer::new(move || {
        let cors = Cors::permissive();

        App::new()
            .app_data(web::Data::new(RouteState {
                db: Arc::clone(&db),
                whitelist: Arc::clone(&whitelist),
                restrict_namespaces: Arc::clone(&restrict_namespaces),
            }))
            .wrap(SlogMiddleware)
            .wrap(cors)
            .service(root)
            .service(health)
            .service(status)
            .service(prove)
            .service(
                web::scope("/v0/collections")
                    .service(get_record)
                    .service(get_records)
                    .service(post_record)
                    .service(call_function),
            )
    })
    .bind(rpc_laddr)?
    .run())
}

fn validate_new_collection(
    collection_id: &serde_json::Value,
    whitelist: &Option<Vec<String>>,
    restrict_namespaces: &bool,
    auth: &Option<AuthUser>,
) -> Result<(), HTTPError> {
    let pk = auth
        .as_ref()
        .map(|a| a.public_key().to_hex().unwrap_or("".to_string()))
        .unwrap_or("".to_string());

    // Check collection whitelist
    if let Some(whitelist) = whitelist {
        if pk.is_empty() || !whitelist.contains(&pk) {
            return Err(HTTPError::new(
                ReasonCode::Unauthorized,
                Some(Box::new(AppError::Whitelist)),
            ));
        }
    }

    // Check namespace is valid (only pk/<pk> currently allowed)
    if *restrict_namespaces {
        match collection_id {
            serde_json::Value::String(id) => {
                let parts: Vec<&str> = id.split('/').collect();

                if pk.is_empty() {
                    return Err(HTTPError::new(
                        ReasonCode::Unauthorized,
                        Some(Box::new(AppError::AnonNamespace)),
                    ));
                }

                if parts.len() <= 2 || parts[0] != "pk" {
                    return Err(HTTPError::new(
                        ReasonCode::Unauthorized,
                        Some(Box::new(AppError::InvalidNamespace(id.clone()))),
                    ));
                }

                if parts[1] != pk {
                    return Err(HTTPError::new(
                        ReasonCode::Unauthorized,
                        Some(Box::new(AppError::InvalidNamespacePublicKey(
                            pk,
                            parts[1].to_string(),
                        ))),
                    ));
                }
            }
            _ => {
                return Err(HTTPError::new(
                    ReasonCode::Unauthorized,
                    Some(Box::new(AppError::InvalidNamespace(format!(
                        "{:?}",
                        collection_id
                    )))),
                ));
            }
        }
    }

    Ok(())
}<|MERGE_RESOLUTION|>--- conflicted
+++ resolved
@@ -13,21 +13,12 @@
 use actix_server::Server;
 use actix_web::{get, post, web, App, HttpRequest, HttpResponse, HttpServer, Responder};
 use base64::Engine;
-<<<<<<< HEAD
-use indexer_db_adaptor::{
-    collection::{collection::AuthUser, cursor},
-    indexer::IndexerError,
-    memory,
-    store::Store,
-};
-=======
 use indexer_db_adaptor::{adaptor, auth_user::AuthUser, cursor, list_query, memory, where_query};
->>>>>>> ca9adffe
 use polylang_prover::{compile_program, hash_this, Inputs, ProgramExt};
 use schema::record;
 use serde::{de::IntoDeserializer, Deserialize, Serialize};
 use serde_with::serde_as;
-use std::{borrow::Cow, cmp::min, sync::Arc, time::Duration};
+use std::{sync::Arc, time::Duration};
 
 struct RouteState<S: adaptor::IndexerAdaptor> {
     db: Arc<Db<S>>,
@@ -250,7 +241,7 @@
         .collect::<Vec<_>>();
 
     let list_query = list_query::ListQuery {
-        limit: Some(min(1000, query.limit.unwrap_or(100))),
+        limit: Some(std::cmp::min(1000, query.limit.unwrap_or(100))),
         where_query: query.where_query.clone(),
         order_by: &sort_indexes,
         cursor_after: query.after.0.clone(),
