#![warn(clippy::unwrap_used, clippy::expect_used)]

#[macro_use]
extern crate slog;
extern crate slog_async;
extern crate slog_json;
extern crate slog_term;

mod auth;
mod config;
mod db;
mod errors;
mod hash;
mod mempool;
mod network;
mod rollup;
mod rpc;
mod txn;

<<<<<<< HEAD
use crate::config::{Command, Config, LogFormat};
use crate::db::Db;
use crate::rpc::create_rpc_server;
use chrono::Utc;
use clap::Parser;
use ed25519_dalek::{self as ed25519};
use futures::StreamExt;
use indexer::{Indexer, IndexerError};
use libp2p::PeerId;
use libp2p::{identity, multiaddr, Multiaddr};
use network::{events::NetworkEvent, Network, NetworkPeerId};
use rand::RngCore;
=======
use actix_cors::Cors;
use actix_web::{
    get, http::StatusCode, post, web, App, HttpRequest, HttpResponse, HttpServer, Responder,
};
use chrono::Utc;
use clap::Parser;
use futures::TryStreamExt;
use indexer::{AuthUser, Indexer, IndexerError};
use serde::{de::IntoDeserializer, Deserialize, Serialize};
use serde_with::serde_as;
>>>>>>> 5a3d29f5
use slog::Drain;
use solid::config::SolidConfig;
use solid::event::SolidEvent;
use solid::proposal::ProposalManifest;
use std::time::Duration;
use std::{
    path::PathBuf,
    sync::{
        atomic::{AtomicBool, Ordering},
        Arc,
    },
};

<<<<<<< HEAD
type Result<T> = std::result::Result<T, AppError>;
=======
use crate::config::{Config, LogFormat};
use crate::db::Db;
use crate::errors::http::HTTPError;
use crate::errors::logger::SlogMiddleware;
use crate::errors::metrics::MetricsData;
use crate::errors::reason::ReasonCode;
use crate::raft::Raft;

struct RouteState {
    db: Arc<Db>,
    indexer: Arc<Indexer>,
    raft: Arc<Raft>,
    whitelist: Option<Vec<String>>,
}
>>>>>>> 5a3d29f5

#[derive(Debug, thiserror::Error)]
enum AppError {
    #[error("failed to initialize indexer")]
    Indexer(#[from] IndexerError),

    #[error("failed to join task")]
    JoinError(#[from] tokio::task::JoinError),

    #[error("server failed unexpectedly")]
    HttpServer(#[from] actix_web::Error),

    #[error(transparent)]
    Io(#[from] std::io::Error),
<<<<<<< HEAD
=======

    #[error("public key not included in allowed whitelist")]
    Whitelist,
}

#[get("/")]
async fn root() -> impl Responder {
    HttpResponse::Ok()
        .content_type("application/json")
        .body(format!(
            "{{ \"server\": \"Polybase\", \"version\": \"{}\" }}",
            env!("CARGO_PKG_VERSION")
        ))
}

#[derive(Default)]
struct PrefixedHex([u8; 32]);

impl Serialize for PrefixedHex {
    fn serialize<S>(&self, serializer: S) -> Result<S::Ok, S::Error>
    where
        S: serde::Serializer,
    {
        let mut hex = hex::encode(self.0);
        hex.insert_str(0, "0x");
>>>>>>> 5a3d29f5

    #[error("network error")]
    Network(#[from] network::Error),
    // #[error("")]
    #[error("multiaddr error")]
    Multiaddr(#[from] multiaddr::Error),

    #[error("decoding error")]
    Decoding(#[from] identity::DecodingError),

<<<<<<< HEAD
    #[error("decode hex error")]
    FromHex(#[from] hex::FromHexError),

    #[error("db error")]
    Db(#[from] db::Error),
=======
        let was_updated: Result<UpdateCheckResult, HTTPError> = async {
            let wait_for = min(Duration::from(query.wait_for), Duration::from_secs(60));
            let wait_until = SystemTime::now() + wait_for;
            let since = SystemTime::UNIX_EPOCH + Duration::from_secs_f64(since);

            let mut record_exists = false;
            while wait_until > SystemTime::now() {
                if let Some(metadata) = collection.get_record_metadata(&id).await? {
                    record_exists = true;
                    if metadata.updated_at > since {
                        return Ok(UpdateCheckResult::Updated);
                    }
                }

                tokio::time::sleep(Duration::from_millis(1000)).await;
            }

            Ok(if record_exists {
                UpdateCheckResult::NotModified
            } else {
                UpdateCheckResult::NotFound
            })
        }
        .await;

        match was_updated? {
            UpdateCheckResult::Updated => {}
            UpdateCheckResult::NotModified => {
                return Ok(HttpResponse::Ok().status(StatusCode::NOT_MODIFIED).finish())
            }
            UpdateCheckResult::NotFound => return Ok(HttpResponse::NotFound().finish()),
        }
    }

    let record = collection.get(id, auth.map(|a| a.into()).as_ref()).await?;

    match record {
        Some(record) => {
            let data = indexer::record_to_json(record).map_err(indexer::IndexerError::from)?;
            if let Some(f) = &query.format {
                if f == "nft" {
                    return Ok(HttpResponse::Ok().json(data));
                }
            }

            Ok(HttpResponse::Ok().json(GetRecordResponse {
                data,
                block: Default::default(),
            }))
        }
        None => Err(HTTPError::new(ReasonCode::RecordNotFound, None)),
    }
}

#[derive(Debug, Clone, Copy, Serialize, Deserialize)]
enum Direction {
    #[serde(rename = "asc")]
    Ascending,
    #[serde(rename = "desc")]
    Descending,
}

impl From<Direction> for indexer::Direction {
    fn from(dir: Direction) -> Self {
        match dir {
            Direction::Ascending => indexer::Direction::Ascending,
            Direction::Descending => indexer::Direction::Descending,
        }
    }
}

/// Deserialized from "<number>s"
#[derive(Debug, Clone, Copy)]
struct Seconds(u64);

impl Seconds {
    fn sixty() -> Self {
        Self(60)
    }
}

impl From<Seconds> for std::time::Duration {
    fn from(s: Seconds) -> Self {
        std::time::Duration::from_secs(s.0)
    }
}

impl<'de> Deserialize<'de> for Seconds {
    fn deserialize<D>(deserializer: D) -> Result<Self, D::Error>
    where
        D: serde::Deserializer<'de>,
    {
        let s = String::deserialize(deserializer)?;
        if !s.ends_with('s') {
            return Err(serde::de::Error::custom("missing 's'"));
        }
        let s = &s[..s.len() - 1];
        let s = s.parse::<u64>().map_err(serde::de::Error::custom)?;

        Ok(Seconds(s))
    }
}

#[derive(Debug)]
struct OptionalCursor(Option<indexer::Cursor>);

impl<'de> Deserialize<'de> for OptionalCursor {
    fn deserialize<D>(deserializer: D) -> Result<Self, D::Error>
    where
        D: serde::Deserializer<'de>,
    {
        // if there's nothing or it's an empty string, return None
        // if there's a string, delegate to Cursor::deserialize

        let cursor = Option::<String>::deserialize(deserializer)?
            .filter(|s| !s.is_empty())
            .map(|s| indexer::Cursor::deserialize(s.into_deserializer()))
            .transpose()?;

        Ok(OptionalCursor(cursor))
    }
}

#[serde_as]
#[derive(Debug, Deserialize)]
struct ListQuery {
    limit: Option<usize>,
    #[serde(default, rename = "where")]
    #[serde_as(as = "serde_with::json::JsonString")]
    where_query: indexer::WhereQuery,
    #[serde(default)]
    #[serde_as(as = "serde_with::json::JsonString")]
    sort: Vec<(String, Direction)>,
    before: OptionalCursor,
    after: OptionalCursor,
    /// UNIX timestamp in seconds
    since: Option<f64>,
    #[serde(rename = "waitFor", default = "Seconds::sixty")]
    wait_for: Seconds,
}

#[derive(Debug, Serialize)]
struct Cursors {
    before: Option<indexer::Cursor>,
    after: Option<indexer::Cursor>,
}

#[derive(Serialize)]
struct ListResponse {
    data: Vec<GetRecordResponse>,
    cursor: Cursors,
}

#[get("/{collection}/records")]
async fn get_records(
    req: HttpRequest,
    state: web::Data<RouteState>,
    path: web::Path<String>,
    query: web::Query<ListQuery>,
    body: auth::SignedJSON<()>,
) -> Result<impl Responder, HTTPError> {
    let collection = path.into_inner();
    let auth = body.auth;
    let collection = state.indexer.collection(collection).await?;

    let sort_indexes = query
        .sort
        .iter()
        .map(|(path, dir)| {
            indexer::CollectionIndexField::new(
                path.split('.').map(|p| Cow::Owned(p.to_string())).collect(),
                (*dir).into(),
            )
        })
        .collect::<Vec<_>>();

    if let Some(since) = query.since {
        let was_updated = async {
            let wait_for = min(Duration::from(query.wait_for), Duration::from_secs(60));
            let wait_until = SystemTime::now() + wait_for;
            let since = SystemTime::UNIX_EPOCH + Duration::from_secs_f64(since);

            while wait_until > SystemTime::now() {
                if collection
                    .get_metadata()
                    .await?
                    .map(|m| m.last_record_updated_at > since)
                    .unwrap_or(false)
                {
                    return Ok(true);
                }

                tokio::time::sleep(Duration::from_millis(1000)).await;
            }

            Ok(false)
        }
        .await;

        match was_updated {
            Ok(true) => {}
            Ok(false) => return Ok(HttpResponse::Ok().status(StatusCode::NOT_MODIFIED).finish()),
            Err(e) => return Err(e),
        }
    }

    // for metrics data collection
    let req_uri = req.uri().to_string();
    let mut num_records = 0;

    let list_response: Result<ListResponse, HTTPError> = async {
        let records = collection
            .list(
                indexer::ListQuery {
                    limit: Some(min(1000, query.limit.unwrap_or(100))),
                    where_query: query.where_query.clone(),
                    order_by: &sort_indexes,
                    cursor_after: query.after.0.clone(),
                    cursor_before: query.before.0.clone(),
                },
                &auth.map(indexer::AuthUser::from).as_ref(),
            )
            .await?
            .try_collect::<Vec<_>>()
            .await?;

        num_records = records.len();

        Ok(ListResponse {
            cursor: Cursors {
                before: records
                    .first()
                    .map(|(c, _)| c.clone())
                    .or_else(|| query.before.0.clone())
                    // TODO: is this right?
                    // The `after` cursor is the key of the last record the user received,
                    // if they don't receive any records,
                    // then querying again with the returned `before` should return the `after` record,
                    // not just records before it.
                    .or_else(|| {
                        query.after.0.clone().map(|a| {
                            #[allow(clippy::unwrap_used)]
                            // Unwrap is safe because `a` is an index key, immediate_sucessor works on index keys
                            a.immediate_successor().unwrap()
                        })
                    }),
                after: records
                    .last()
                    .map(|(c, _)| c.clone())
                    .or_else(|| query.after.0.clone()),
            },
            data: records
                .into_iter()
                .map(|(_, r)| {
                    Ok(GetRecordResponse {
                        data: indexer::record_to_json(r)?,
                        block: Default::default(),
                    })
                })
                .collect::<Result<_, indexer::RecordError>>()
                .map_err(indexer::IndexerError::from)?,
        })
    }
    .await;

    let mut resp = HttpResponse::Ok()
        .content_type("application/json")
        .json(list_response?);

    // update metrics data
    resp.extensions_mut()
        .insert(MetricsData::NumberOfRecordsBeingReturned {
            req_uri,
            num_records,
        });

    Ok(resp)
}

#[derive(Debug, Clone, Serialize, Deserialize)]
struct FunctionCall {
    args: Vec<serde_json::Value>,
}

#[derive(Debug, Clone, Serialize, Deserialize)]
struct FunctionResponse {
    data: serde_json::Value,
}

#[post("/{collection}/records")]
async fn post_record(
    state: web::Data<RouteState>,
    path: web::Path<String>,
    body: auth::SignedJSON<FunctionCall>,
) -> Result<web::Json<FunctionResponse>, HTTPError> {
    let collection_id = path.into_inner();

    let auth = body.auth.map(|a| a.into());
    let raft = Arc::clone(&state.raft);

    // Check whitelist
    if collection_id == "Collection" {
        validate_whitelist(&state.whitelist, &auth)?;
    }

    let record_id = raft
        .call(
            collection_id.clone(),
            "constructor".to_string(),
            "".to_string(),
            body.data.args,
            auth.as_ref(),
        )
        .await?;

    let Some(record) = state.db.get(collection_id, record_id).await? else {
        return Err(HTTPError::new(
            ReasonCode::RecordNotFound,
            None,
        ));
    };

    Ok(web::Json(FunctionResponse {
        data: indexer::record_to_json(record).map_err(indexer::IndexerError::from)?,
    }))
}

#[post("/{collection}/records/{record}/call/{function}")]
async fn call_function(
    state: web::Data<RouteState>,
    path: web::Path<(String, String, String)>,
    body: auth::SignedJSON<FunctionCall>,
) -> Result<web::Json<FunctionResponse>, HTTPError> {
    let (collection_id, record_id, function) = path.into_inner();

    let auth = body.auth.map(indexer::AuthUser::from);
    let raft = Arc::clone(&state.raft);

    let record_id = raft
        .call(
            collection_id.clone(),
            function,
            record_id,
            body.data.args,
            auth.as_ref(),
        )
        .await?;

    let record = state.db.get(collection_id, record_id).await?;

    Ok(web::Json(FunctionResponse {
        data: match record {
            Some(record) => indexer::record_to_json(record).map_err(indexer::IndexerError::from)?,
            None => serde_json::Value::Null,
        },
    }))
}

#[get("/v0/health")]
async fn health() -> impl Responder {
    HttpResponse::Ok()
}

#[derive(Debug, Clone, Serialize, Deserialize)]
struct StatusResponse {
    status: String,
    root: String,
    peers: usize,
    leader: usize,
}

#[get("/v0/status")]
async fn status(state: web::Data<RouteState>) -> Result<web::Json<StatusResponse>, HTTPError> {
    Ok(web::Json(StatusResponse {
        status: "OK".to_string(),
        root: hex::encode(state.db.rollup.root()?),
        peers: 23,
        leader: 12,
    }))
>>>>>>> 5a3d29f5
}

#[tokio::main]
async fn main() -> Result<()> {
    let config = Config::parse();

    if let Some(Command::GenerateKey) = config.command {
        let mut bytes = [0u8; 32];
        rand::thread_rng().fill_bytes(&mut bytes);
        #[allow(clippy::unwrap_used)]
        let key = ed25519::SecretKey::from_bytes(&bytes).unwrap();
        let public: ed25519::PublicKey = (&key).into();
        #[allow(clippy::unwrap_used)]
        let keypair = identity::Keypair::ed25519_from_bytes(bytes).unwrap();
        let local_peer_id = PeerId::from(keypair.public());
        println!(" ");
        println!("  Public Key: 0x{}", hex::encode(public.to_bytes()));
        println!("  Secret Key: 0x{}", hex::encode(bytes));
        println!("  PeerId: {}", local_peer_id);
        println!(" ");
        return Ok(());
    }

    // Setup Sentry logging
    let _guard;
    if let Some(dsn) = config.sentry_dsn {
        _guard = sentry::init((
            dsn,
            sentry::ClientOptions {
                release: sentry::release_name!(),
                environment: Some(
                    std::env::var("ENV_NAME")
                        .unwrap_or("dev".to_string())
                        .into(),
                ),
                ..Default::default()
            },
        ));
    }

    // Parse log level
    let log_level = match &config.log_level {
        config::LogLevel::Debug => slog::Level::Debug,
        config::LogLevel::Info => slog::Level::Info,
        config::LogLevel::Error => slog::Level::Error,
    };

    // Create logger drain (json/pretty)
    let drain: Box<dyn Drain<Ok = (), Err = slog::Never> + Send + Sync> =
        if config.log_format == LogFormat::Json {
            // JSON output
            let json_drain = slog_json::Json::new(std::io::stdout())
                .add_key_value(o!(
                    // Add the required Cloud Logging fields
                    "severity" => slog::PushFnValue(move |record : &slog::Record, ser| {
                        ser.emit(record.level().as_str().to_uppercase())
                    }),
                    "timestamp" => slog::PushFnValue(move |_, ser| {
                        ser.emit(Utc::now().to_rfc3339_opts(chrono::SecondsFormat::Millis, true))
                    }),
                    "message" => slog::PushFnValue(move |record : &slog::Record, ser| {
                        ser.emit(record.msg())
                    }),
                ))
                .build()
                .fuse();
            Box::new(slog_async::Async::new(json_drain).build().fuse())
        } else {
            // Terminal output
            let decorator = slog_term::TermDecorator::new().build();
            let term_drain = slog_term::FullFormat::new(decorator).build().fuse();
            Box::new(slog_async::Async::new(term_drain).build().fuse())
        };

<<<<<<< HEAD
=======
    // Create logger with log level filter
    let drain = slog::LevelFilter::new(drain, log_level).fuse();
>>>>>>> 5a3d29f5
    let logger = slog::Logger::root(
        slog_async::Async::new(drain).build().fuse(),
        slog_o!("version" => env!("CARGO_PKG_VERSION")),
    );

    // Indexer is responsible for indexing db data
    #[allow(clippy::unwrap_used)]
    let indexer_dir = get_indexer_dir(&config.root_dir).unwrap();
    let indexer = Arc::new(Indexer::new(logger.clone(), indexer_dir).map_err(IndexerError::from)?);

<<<<<<< HEAD
    // Database combines various components into a single interface
    // that is thread safe
    let db: Arc<Db> = Arc::new(Db::new(Arc::clone(&indexer), logger.clone()));

    // Get the keypair (provided or auto-generated)
    let keypair = match config.secret_key {
        Some(key) => {
            let key = match key.strip_prefix("0x") {
                Some(key) => key,
                None => &key,
            };
            let key_bytes = hex::decode(key)?;
            identity::Keypair::ed25519_from_bytes(key_bytes)?
        }
        None => identity::Keypair::generate_ed25519(),
    };
    let local_peer_id = PeerId::from(keypair.public());

    // Log the peer id
    info!(
        logger,
        "Peer starting";
        "peer_id" => local_peer_id.to_string()
    );

    // Interface for sending messages to peers, runs in its own thread
    // and can be polled for events
    let network_laddr: Vec<Multiaddr> = config
        .network_laddr
        .iter()
        .filter(|p| !p.is_empty())
        .map(|p| Ok(p.to_owned().parse()?))
        .collect::<Result<Vec<_>>>()?;

    let mut solid_peers = network_laddr
        .iter()
        .filter_map(extract_peer_id)
        .collect::<Vec<solid::peer::PeerId>>();

    let peers_addr: Vec<Multiaddr> = config
        .peers
        .iter()
        .filter(|p| !p.is_empty())
        .map(|p| Ok(p.to_owned().parse()?))
        .collect::<Result<Vec<_>>>()?;

    let mut network = Network::new(
        &keypair,
        network_laddr.into_iter(),
        peers_addr.into_iter(),
        logger.clone(),
    )?;

    let local_peer_solid = solid::peer::PeerId(local_peer_id.to_bytes());
    solid_peers.push(local_peer_solid.clone());

    // TODO: load solid state from disk state
    let mut solid = match db.get_manifest().await? {
        Some(manifest) => {
            solid::Solid::with_last_confirmed(local_peer_solid, manifest, SolidConfig::default())
        }
        None => solid::Solid::genesis(local_peer_solid, solid_peers, SolidConfig::default()),
    };

    // Run the RPC server
    let server = create_rpc_server(
        config.rpc_laddr,
        Arc::clone(&indexer),
        Arc::clone(&db),
        logger.clone(),
    )?;

    let solid_handle = solid.run();

    let logger_clone = logger.clone();
    let shutdown = Arc::new(AtomicBool::new(false));
    let shutdown_clone = Arc::clone(&shutdown);

    let main_handle = tokio::spawn(async move {
        let logger = logger_clone;
        let shutdown = shutdown_clone;
        while !shutdown.load(Ordering::Relaxed) {
            tokio::select! {
                // Db only produces CallTxn events, that should be propogated
                // to other nodes
                Some(txn) = db.next() => {
                    network.send_all(NetworkEvent::Txn { txn }).await;
                },

                Some((network_peer_id, event)) = network.next() => {
                    match event {
                        NetworkEvent::OutOfSync { peer_id, height } => {
                            info!(logger, "Peer is out of sync"; "peer_id" => peer_id.prefix(), "height" => height);
                            if height + 1024 < solid.height() {
                                let snapshot = match db.snapshot() {
                                    Ok(snapshot) => snapshot,
                                    Err(err) => {
                                        error!(logger, "Error creating snapshot"; "for" => peer_id.prefix(), "err" => format!("{:?}", err));
                                        continue;
                                    }
                                };
                                network.send(&peer_id.into(), NetworkEvent::Snapshot { snapshot }).await;
                            } else {
                                for proposal in solid.confirmed_proposals_from(height) {
                                    network.send(
                                        &network_peer_id,
                                        NetworkEvent::Proposal {
                                            manifest: proposal.clone(),
                                        },
                                    )
                                    .await;
                                }
                            }
                        }

                        NetworkEvent::Snapshot { snapshot } => {
                            info!(logger, "Restoring db from snapshot");

                            // We should panic if we are unable to restore
                            #[allow(clippy::unwrap_used)]
                            db.restore(&snapshot).unwrap();

                            // TODO: reset solid state after db restore

                            // This will close the server, for now that's fine during
                            // snapshot reload (as we have auth-restarts)
                            return;
                        }

                        NetworkEvent::Accept { accept } => {
                            info!(logger, "Received accept"; "height" => &accept.height, "skips" => &accept.skips, "from" => &accept.leader_id.prefix(), "hash" => accept.proposal_hash.to_string());
                            solid.receive_accept(&accept, &network_peer_id.into());
                        }

                        NetworkEvent::Proposal { manifest } => {
                            info!(logger, "Received proposal"; "height" => &manifest.height, "skips" => &manifest.skips, "from" => &manifest.leader_id.prefix(), "hash" => &manifest.hash().to_string());
                            solid.receive_proposal(manifest);
                        }

                        NetworkEvent::Txn { txn } => {
                            info!(logger, "Received txn"; "collection" => &txn.collection_id);
                            match db.add_txn(txn).await {
                                Ok(_) => (),
                                Err(err) => {
                                    error!(logger, "Error adding txn"; "err" => format!("{:?}", err));
                                }
                            }
                        }
                    }
                },

                Some(event) = solid.next() => {
                    match event {
                        // Node should send accept for an active proposal
                        // to another peer
                        SolidEvent::Accept { accept } => {
                            info!(logger, "Send accept"; "height" => &accept.height, "skips" => &accept.skips, "to" => &accept.leader_id.prefix(), "hash" => accept.proposal_hash.to_string());
                            // let leader = &accept.leader_id;

                            network.send(
                                &NetworkPeerId::from(accept.leader_id.clone()),
                                NetworkEvent::Accept { accept },
                            )
                            .await;
                        }

                        // Node should create and send a new proposal
                        SolidEvent::Propose {
                            last_proposal_hash,
                            height,
                            skips,
                        } => {
                            // Get changes from the pending changes cache, if we have an error
                            // skip being the leader and just continue
                            let txns = match db.propose_txns(height) {
                                Ok(txns) => txns,
                                Err(err) => {
                                    error!(logger, "Error getting pending changes"; "err" => format!("{:?}", err));
                                    continue;
                                }
                            };

                            // Simulate delay
                            tokio::time::sleep(Duration::from_secs(1)).await;

                            // Create the proposl manfiest
                            let manifest = ProposalManifest {
                                last_proposal_hash,
                                skips,
                                height,
                                leader_id: NetworkPeerId(local_peer_id).into(),
                                txns,

                                // TODO: get peers from start
                                peers: vec![NetworkPeerId(local_peer_id).into()]
                            };
                            let proposal_hash = manifest.hash();

                            info!(logger, "Propose"; "leader_id" => manifest.leader_id.prefix(), "hash" => proposal_hash.to_string(), "height" => height, "skips" => skips);

                            // Add proposal to own register, this will trigger an accept
                            solid.receive_proposal(manifest.clone());

                            // // Send proposal to all other nodes
                            network.send_all(
                                NetworkEvent::Proposal { manifest: manifest.clone() }
                            )
                            .await;
                        }

                        // Commit a confirmed proposal changes
                        SolidEvent::Commit { manifest } => {
                            info!(logger, "Commit"; "hash" => manifest.hash().to_string(), "height" => manifest.height, "skips" => manifest.skips);

                            // We should panic here, because there is really no way to recover from
                            // an error once a value is committed
                            #[allow(clippy::expect_used)]
                            db.commit(manifest).await.expect("Error committing proposal");
                        }

                        SolidEvent::OutOfSync {
                            height,
                            max_seen_height,
                            accepts_sent,
                        } => {
                            info!(logger, "Out of sync"; "local_height" => height, "accepts_sent" => accepts_sent, "max_seen_height" => max_seen_height);
                            network.send_all(NetworkEvent::OutOfSync { peer_id: NetworkPeerId(local_peer_id).into(), height })
                            .await
                        }

                        SolidEvent::OutOfDate {
                            local_height,
                            proposal_height,
                            proposal_hash,
                            peer_id,
                        } => {
                            info!(logger, "Out of date proposal"; "local_height" => local_height, "proposal_height" => proposal_height, "proposal_hash" => proposal_hash.to_string(), "from" => peer_id.prefix());
                        }

                        SolidEvent::DuplicateProposal { proposal_hash } => {
                            info!(logger, "Duplicate proposal"; "hash" => proposal_hash.to_string());
                        }
                    }
                }
            }
        }
    });

    tokio::select!(
=======
    let db = Arc::new(Db::new(Arc::clone(&indexer), logger.clone()));

    let (raft, commit_interval_handle) = Raft::new(Arc::clone(&db), logger.clone());

    let raft = Arc::new(raft);
    let server_raft = Arc::clone(&raft);
    let server_logger = logger.clone();

    let server = HttpServer::new(move || {
        let cors = Cors::permissive();

        App::new()
            .app_data(web::Data::new(RouteState {
                db: Arc::clone(&db),
                indexer: Arc::clone(&indexer),
                raft: Arc::clone(&server_raft),
                whitelist: config.whitelist.clone(),
            }))
            .wrap(SlogMiddleware::new(server_logger.clone()))
            .wrap(cors)
            .service(root)
            .service(health)
            .service(status)
            .service(
                web::scope("/v0/collections")
                    .service(get_record)
                    .service(get_records)
                    .service(post_record)
                    .service(call_function),
            )
    })
    .bind(config.rpc_laddr)?
    .run();

    let raft = Arc::clone(&raft);
    let logger = logger.clone();

    select!(
>>>>>>> 5a3d29f5
        res = server => { // TODO: check if err
            error!(logger, "HTTP server exited unexpectedly {res:#?}");
            res?
        }
        res = solid_handle => {
            error!(logger, "Db handle exited unexpectedly {res:#?}");
            res?
        },
        res = main_handle => {
            error!(logger, "Db handle exited unexpectedly {res:#?}");
            res?
        },
        _ = tokio::signal::ctrl_c() => {
            shutdown.store(true, Ordering::Relaxed);
        },
    );

    Ok(())
}

fn get_indexer_dir(dir: &str) -> Option<PathBuf> {
    let mut path_buf = PathBuf::new();
    if dir.starts_with("~/") {
        if let Some(home_dir) = dirs::home_dir() {
            path_buf.push(home_dir);
            path_buf.push(dir.strip_prefix("~/")?);
        }
    } else {
        path_buf.push(dir);
    }
    path_buf.push("data/indexer.db");
    Some(path_buf)
}

<<<<<<< HEAD
fn extract_peer_id(addr: &Multiaddr) -> Option<solid::peer::PeerId> {
    let components: Vec<_> = addr.iter().collect();
    if let Some(libp2p::multiaddr::Protocol::P2p(hash)) = components.last() {
        let peer_id = PeerId::from_multihash(*hash).ok();
        return Some(solid::peer::PeerId(peer_id.map(|p| p.to_bytes())?));
    }
    None
=======
fn validate_whitelist(
    whitelist: &Option<Vec<String>>,
    auth: &Option<AuthUser>,
) -> Result<(), HTTPError> {
    // Check whitelist
    if let Some(whitelist) = whitelist {
        if let Some(auth_user) = auth {
            // Convert the key to hex for easier comparison
            let pk = auth_user.public_key().to_hex().unwrap_or("".to_string());
            if pk.is_empty() || !whitelist.contains(&pk) {
                return Err(HTTPError::new(
                    ReasonCode::Unauthorized,
                    Some(Box::new(AppError::Whitelist)),
                ));
            }
        } else {
            return Err(HTTPError::new(
                ReasonCode::Unauthorized,
                Some(Box::new(AppError::Whitelist)),
            ));
        }
    }
    Ok(())
>>>>>>> 5a3d29f5
}<|MERGE_RESOLUTION|>--- conflicted
+++ resolved
@@ -17,9 +17,9 @@
 mod rpc;
 mod txn;
 
-<<<<<<< HEAD
 use crate::config::{Command, Config, LogFormat};
 use crate::db::Db;
+use crate::errors::AppError;
 use crate::rpc::create_rpc_server;
 use chrono::Utc;
 use clap::Parser;
@@ -27,21 +27,9 @@
 use futures::StreamExt;
 use indexer::{Indexer, IndexerError};
 use libp2p::PeerId;
-use libp2p::{identity, multiaddr, Multiaddr};
+use libp2p::{identity, Multiaddr};
 use network::{events::NetworkEvent, Network, NetworkPeerId};
 use rand::RngCore;
-=======
-use actix_cors::Cors;
-use actix_web::{
-    get, http::StatusCode, post, web, App, HttpRequest, HttpResponse, HttpServer, Responder,
-};
-use chrono::Utc;
-use clap::Parser;
-use futures::TryStreamExt;
-use indexer::{AuthUser, Indexer, IndexerError};
-use serde::{de::IntoDeserializer, Deserialize, Serialize};
-use serde_with::serde_as;
->>>>>>> 5a3d29f5
 use slog::Drain;
 use solid::config::SolidConfig;
 use solid::event::SolidEvent;
@@ -55,464 +43,7 @@
     },
 };
 
-<<<<<<< HEAD
 type Result<T> = std::result::Result<T, AppError>;
-=======
-use crate::config::{Config, LogFormat};
-use crate::db::Db;
-use crate::errors::http::HTTPError;
-use crate::errors::logger::SlogMiddleware;
-use crate::errors::metrics::MetricsData;
-use crate::errors::reason::ReasonCode;
-use crate::raft::Raft;
-
-struct RouteState {
-    db: Arc<Db>,
-    indexer: Arc<Indexer>,
-    raft: Arc<Raft>,
-    whitelist: Option<Vec<String>>,
-}
->>>>>>> 5a3d29f5
-
-#[derive(Debug, thiserror::Error)]
-enum AppError {
-    #[error("failed to initialize indexer")]
-    Indexer(#[from] IndexerError),
-
-    #[error("failed to join task")]
-    JoinError(#[from] tokio::task::JoinError),
-
-    #[error("server failed unexpectedly")]
-    HttpServer(#[from] actix_web::Error),
-
-    #[error(transparent)]
-    Io(#[from] std::io::Error),
-<<<<<<< HEAD
-=======
-
-    #[error("public key not included in allowed whitelist")]
-    Whitelist,
-}
-
-#[get("/")]
-async fn root() -> impl Responder {
-    HttpResponse::Ok()
-        .content_type("application/json")
-        .body(format!(
-            "{{ \"server\": \"Polybase\", \"version\": \"{}\" }}",
-            env!("CARGO_PKG_VERSION")
-        ))
-}
-
-#[derive(Default)]
-struct PrefixedHex([u8; 32]);
-
-impl Serialize for PrefixedHex {
-    fn serialize<S>(&self, serializer: S) -> Result<S::Ok, S::Error>
-    where
-        S: serde::Serializer,
-    {
-        let mut hex = hex::encode(self.0);
-        hex.insert_str(0, "0x");
->>>>>>> 5a3d29f5
-
-    #[error("network error")]
-    Network(#[from] network::Error),
-    // #[error("")]
-    #[error("multiaddr error")]
-    Multiaddr(#[from] multiaddr::Error),
-
-    #[error("decoding error")]
-    Decoding(#[from] identity::DecodingError),
-
-<<<<<<< HEAD
-    #[error("decode hex error")]
-    FromHex(#[from] hex::FromHexError),
-
-    #[error("db error")]
-    Db(#[from] db::Error),
-=======
-        let was_updated: Result<UpdateCheckResult, HTTPError> = async {
-            let wait_for = min(Duration::from(query.wait_for), Duration::from_secs(60));
-            let wait_until = SystemTime::now() + wait_for;
-            let since = SystemTime::UNIX_EPOCH + Duration::from_secs_f64(since);
-
-            let mut record_exists = false;
-            while wait_until > SystemTime::now() {
-                if let Some(metadata) = collection.get_record_metadata(&id).await? {
-                    record_exists = true;
-                    if metadata.updated_at > since {
-                        return Ok(UpdateCheckResult::Updated);
-                    }
-                }
-
-                tokio::time::sleep(Duration::from_millis(1000)).await;
-            }
-
-            Ok(if record_exists {
-                UpdateCheckResult::NotModified
-            } else {
-                UpdateCheckResult::NotFound
-            })
-        }
-        .await;
-
-        match was_updated? {
-            UpdateCheckResult::Updated => {}
-            UpdateCheckResult::NotModified => {
-                return Ok(HttpResponse::Ok().status(StatusCode::NOT_MODIFIED).finish())
-            }
-            UpdateCheckResult::NotFound => return Ok(HttpResponse::NotFound().finish()),
-        }
-    }
-
-    let record = collection.get(id, auth.map(|a| a.into()).as_ref()).await?;
-
-    match record {
-        Some(record) => {
-            let data = indexer::record_to_json(record).map_err(indexer::IndexerError::from)?;
-            if let Some(f) = &query.format {
-                if f == "nft" {
-                    return Ok(HttpResponse::Ok().json(data));
-                }
-            }
-
-            Ok(HttpResponse::Ok().json(GetRecordResponse {
-                data,
-                block: Default::default(),
-            }))
-        }
-        None => Err(HTTPError::new(ReasonCode::RecordNotFound, None)),
-    }
-}
-
-#[derive(Debug, Clone, Copy, Serialize, Deserialize)]
-enum Direction {
-    #[serde(rename = "asc")]
-    Ascending,
-    #[serde(rename = "desc")]
-    Descending,
-}
-
-impl From<Direction> for indexer::Direction {
-    fn from(dir: Direction) -> Self {
-        match dir {
-            Direction::Ascending => indexer::Direction::Ascending,
-            Direction::Descending => indexer::Direction::Descending,
-        }
-    }
-}
-
-/// Deserialized from "<number>s"
-#[derive(Debug, Clone, Copy)]
-struct Seconds(u64);
-
-impl Seconds {
-    fn sixty() -> Self {
-        Self(60)
-    }
-}
-
-impl From<Seconds> for std::time::Duration {
-    fn from(s: Seconds) -> Self {
-        std::time::Duration::from_secs(s.0)
-    }
-}
-
-impl<'de> Deserialize<'de> for Seconds {
-    fn deserialize<D>(deserializer: D) -> Result<Self, D::Error>
-    where
-        D: serde::Deserializer<'de>,
-    {
-        let s = String::deserialize(deserializer)?;
-        if !s.ends_with('s') {
-            return Err(serde::de::Error::custom("missing 's'"));
-        }
-        let s = &s[..s.len() - 1];
-        let s = s.parse::<u64>().map_err(serde::de::Error::custom)?;
-
-        Ok(Seconds(s))
-    }
-}
-
-#[derive(Debug)]
-struct OptionalCursor(Option<indexer::Cursor>);
-
-impl<'de> Deserialize<'de> for OptionalCursor {
-    fn deserialize<D>(deserializer: D) -> Result<Self, D::Error>
-    where
-        D: serde::Deserializer<'de>,
-    {
-        // if there's nothing or it's an empty string, return None
-        // if there's a string, delegate to Cursor::deserialize
-
-        let cursor = Option::<String>::deserialize(deserializer)?
-            .filter(|s| !s.is_empty())
-            .map(|s| indexer::Cursor::deserialize(s.into_deserializer()))
-            .transpose()?;
-
-        Ok(OptionalCursor(cursor))
-    }
-}
-
-#[serde_as]
-#[derive(Debug, Deserialize)]
-struct ListQuery {
-    limit: Option<usize>,
-    #[serde(default, rename = "where")]
-    #[serde_as(as = "serde_with::json::JsonString")]
-    where_query: indexer::WhereQuery,
-    #[serde(default)]
-    #[serde_as(as = "serde_with::json::JsonString")]
-    sort: Vec<(String, Direction)>,
-    before: OptionalCursor,
-    after: OptionalCursor,
-    /// UNIX timestamp in seconds
-    since: Option<f64>,
-    #[serde(rename = "waitFor", default = "Seconds::sixty")]
-    wait_for: Seconds,
-}
-
-#[derive(Debug, Serialize)]
-struct Cursors {
-    before: Option<indexer::Cursor>,
-    after: Option<indexer::Cursor>,
-}
-
-#[derive(Serialize)]
-struct ListResponse {
-    data: Vec<GetRecordResponse>,
-    cursor: Cursors,
-}
-
-#[get("/{collection}/records")]
-async fn get_records(
-    req: HttpRequest,
-    state: web::Data<RouteState>,
-    path: web::Path<String>,
-    query: web::Query<ListQuery>,
-    body: auth::SignedJSON<()>,
-) -> Result<impl Responder, HTTPError> {
-    let collection = path.into_inner();
-    let auth = body.auth;
-    let collection = state.indexer.collection(collection).await?;
-
-    let sort_indexes = query
-        .sort
-        .iter()
-        .map(|(path, dir)| {
-            indexer::CollectionIndexField::new(
-                path.split('.').map(|p| Cow::Owned(p.to_string())).collect(),
-                (*dir).into(),
-            )
-        })
-        .collect::<Vec<_>>();
-
-    if let Some(since) = query.since {
-        let was_updated = async {
-            let wait_for = min(Duration::from(query.wait_for), Duration::from_secs(60));
-            let wait_until = SystemTime::now() + wait_for;
-            let since = SystemTime::UNIX_EPOCH + Duration::from_secs_f64(since);
-
-            while wait_until > SystemTime::now() {
-                if collection
-                    .get_metadata()
-                    .await?
-                    .map(|m| m.last_record_updated_at > since)
-                    .unwrap_or(false)
-                {
-                    return Ok(true);
-                }
-
-                tokio::time::sleep(Duration::from_millis(1000)).await;
-            }
-
-            Ok(false)
-        }
-        .await;
-
-        match was_updated {
-            Ok(true) => {}
-            Ok(false) => return Ok(HttpResponse::Ok().status(StatusCode::NOT_MODIFIED).finish()),
-            Err(e) => return Err(e),
-        }
-    }
-
-    // for metrics data collection
-    let req_uri = req.uri().to_string();
-    let mut num_records = 0;
-
-    let list_response: Result<ListResponse, HTTPError> = async {
-        let records = collection
-            .list(
-                indexer::ListQuery {
-                    limit: Some(min(1000, query.limit.unwrap_or(100))),
-                    where_query: query.where_query.clone(),
-                    order_by: &sort_indexes,
-                    cursor_after: query.after.0.clone(),
-                    cursor_before: query.before.0.clone(),
-                },
-                &auth.map(indexer::AuthUser::from).as_ref(),
-            )
-            .await?
-            .try_collect::<Vec<_>>()
-            .await?;
-
-        num_records = records.len();
-
-        Ok(ListResponse {
-            cursor: Cursors {
-                before: records
-                    .first()
-                    .map(|(c, _)| c.clone())
-                    .or_else(|| query.before.0.clone())
-                    // TODO: is this right?
-                    // The `after` cursor is the key of the last record the user received,
-                    // if they don't receive any records,
-                    // then querying again with the returned `before` should return the `after` record,
-                    // not just records before it.
-                    .or_else(|| {
-                        query.after.0.clone().map(|a| {
-                            #[allow(clippy::unwrap_used)]
-                            // Unwrap is safe because `a` is an index key, immediate_sucessor works on index keys
-                            a.immediate_successor().unwrap()
-                        })
-                    }),
-                after: records
-                    .last()
-                    .map(|(c, _)| c.clone())
-                    .or_else(|| query.after.0.clone()),
-            },
-            data: records
-                .into_iter()
-                .map(|(_, r)| {
-                    Ok(GetRecordResponse {
-                        data: indexer::record_to_json(r)?,
-                        block: Default::default(),
-                    })
-                })
-                .collect::<Result<_, indexer::RecordError>>()
-                .map_err(indexer::IndexerError::from)?,
-        })
-    }
-    .await;
-
-    let mut resp = HttpResponse::Ok()
-        .content_type("application/json")
-        .json(list_response?);
-
-    // update metrics data
-    resp.extensions_mut()
-        .insert(MetricsData::NumberOfRecordsBeingReturned {
-            req_uri,
-            num_records,
-        });
-
-    Ok(resp)
-}
-
-#[derive(Debug, Clone, Serialize, Deserialize)]
-struct FunctionCall {
-    args: Vec<serde_json::Value>,
-}
-
-#[derive(Debug, Clone, Serialize, Deserialize)]
-struct FunctionResponse {
-    data: serde_json::Value,
-}
-
-#[post("/{collection}/records")]
-async fn post_record(
-    state: web::Data<RouteState>,
-    path: web::Path<String>,
-    body: auth::SignedJSON<FunctionCall>,
-) -> Result<web::Json<FunctionResponse>, HTTPError> {
-    let collection_id = path.into_inner();
-
-    let auth = body.auth.map(|a| a.into());
-    let raft = Arc::clone(&state.raft);
-
-    // Check whitelist
-    if collection_id == "Collection" {
-        validate_whitelist(&state.whitelist, &auth)?;
-    }
-
-    let record_id = raft
-        .call(
-            collection_id.clone(),
-            "constructor".to_string(),
-            "".to_string(),
-            body.data.args,
-            auth.as_ref(),
-        )
-        .await?;
-
-    let Some(record) = state.db.get(collection_id, record_id).await? else {
-        return Err(HTTPError::new(
-            ReasonCode::RecordNotFound,
-            None,
-        ));
-    };
-
-    Ok(web::Json(FunctionResponse {
-        data: indexer::record_to_json(record).map_err(indexer::IndexerError::from)?,
-    }))
-}
-
-#[post("/{collection}/records/{record}/call/{function}")]
-async fn call_function(
-    state: web::Data<RouteState>,
-    path: web::Path<(String, String, String)>,
-    body: auth::SignedJSON<FunctionCall>,
-) -> Result<web::Json<FunctionResponse>, HTTPError> {
-    let (collection_id, record_id, function) = path.into_inner();
-
-    let auth = body.auth.map(indexer::AuthUser::from);
-    let raft = Arc::clone(&state.raft);
-
-    let record_id = raft
-        .call(
-            collection_id.clone(),
-            function,
-            record_id,
-            body.data.args,
-            auth.as_ref(),
-        )
-        .await?;
-
-    let record = state.db.get(collection_id, record_id).await?;
-
-    Ok(web::Json(FunctionResponse {
-        data: match record {
-            Some(record) => indexer::record_to_json(record).map_err(indexer::IndexerError::from)?,
-            None => serde_json::Value::Null,
-        },
-    }))
-}
-
-#[get("/v0/health")]
-async fn health() -> impl Responder {
-    HttpResponse::Ok()
-}
-
-#[derive(Debug, Clone, Serialize, Deserialize)]
-struct StatusResponse {
-    status: String,
-    root: String,
-    peers: usize,
-    leader: usize,
-}
-
-#[get("/v0/status")]
-async fn status(state: web::Data<RouteState>) -> Result<web::Json<StatusResponse>, HTTPError> {
-    Ok(web::Json(StatusResponse {
-        status: "OK".to_string(),
-        root: hex::encode(state.db.rollup.root()?),
-        peers: 23,
-        leader: 12,
-    }))
->>>>>>> 5a3d29f5
-}
 
 #[tokio::main]
 async fn main() -> Result<()> {
@@ -586,11 +117,8 @@
             Box::new(slog_async::Async::new(term_drain).build().fuse())
         };
 
-<<<<<<< HEAD
-=======
     // Create logger with log level filter
     let drain = slog::LevelFilter::new(drain, log_level).fuse();
->>>>>>> 5a3d29f5
     let logger = slog::Logger::root(
         slog_async::Async::new(drain).build().fuse(),
         slog_o!("version" => env!("CARGO_PKG_VERSION")),
@@ -601,7 +129,6 @@
     let indexer_dir = get_indexer_dir(&config.root_dir).unwrap();
     let indexer = Arc::new(Indexer::new(logger.clone(), indexer_dir).map_err(IndexerError::from)?);
 
-<<<<<<< HEAD
     // Database combines various components into a single interface
     // that is thread safe
     let db: Arc<Db> = Arc::new(Db::new(Arc::clone(&indexer), logger.clone()));
@@ -671,6 +198,7 @@
         config.rpc_laddr,
         Arc::clone(&indexer),
         Arc::clone(&db),
+        Arc::new(config.whitelist.clone()),
         logger.clone(),
     )?;
 
@@ -851,46 +379,6 @@
     });
 
     tokio::select!(
-=======
-    let db = Arc::new(Db::new(Arc::clone(&indexer), logger.clone()));
-
-    let (raft, commit_interval_handle) = Raft::new(Arc::clone(&db), logger.clone());
-
-    let raft = Arc::new(raft);
-    let server_raft = Arc::clone(&raft);
-    let server_logger = logger.clone();
-
-    let server = HttpServer::new(move || {
-        let cors = Cors::permissive();
-
-        App::new()
-            .app_data(web::Data::new(RouteState {
-                db: Arc::clone(&db),
-                indexer: Arc::clone(&indexer),
-                raft: Arc::clone(&server_raft),
-                whitelist: config.whitelist.clone(),
-            }))
-            .wrap(SlogMiddleware::new(server_logger.clone()))
-            .wrap(cors)
-            .service(root)
-            .service(health)
-            .service(status)
-            .service(
-                web::scope("/v0/collections")
-                    .service(get_record)
-                    .service(get_records)
-                    .service(post_record)
-                    .service(call_function),
-            )
-    })
-    .bind(config.rpc_laddr)?
-    .run();
-
-    let raft = Arc::clone(&raft);
-    let logger = logger.clone();
-
-    select!(
->>>>>>> 5a3d29f5
         res = server => { // TODO: check if err
             error!(logger, "HTTP server exited unexpectedly {res:#?}");
             res?
@@ -925,7 +413,6 @@
     Some(path_buf)
 }
 
-<<<<<<< HEAD
 fn extract_peer_id(addr: &Multiaddr) -> Option<solid::peer::PeerId> {
     let components: Vec<_> = addr.iter().collect();
     if let Some(libp2p::multiaddr::Protocol::P2p(hash)) = components.last() {
@@ -933,29 +420,4 @@
         return Some(solid::peer::PeerId(peer_id.map(|p| p.to_bytes())?));
     }
     None
-=======
-fn validate_whitelist(
-    whitelist: &Option<Vec<String>>,
-    auth: &Option<AuthUser>,
-) -> Result<(), HTTPError> {
-    // Check whitelist
-    if let Some(whitelist) = whitelist {
-        if let Some(auth_user) = auth {
-            // Convert the key to hex for easier comparison
-            let pk = auth_user.public_key().to_hex().unwrap_or("".to_string());
-            if pk.is_empty() || !whitelist.contains(&pk) {
-                return Err(HTTPError::new(
-                    ReasonCode::Unauthorized,
-                    Some(Box::new(AppError::Whitelist)),
-                ));
-            }
-        } else {
-            return Err(HTTPError::new(
-                ReasonCode::Unauthorized,
-                Some(Box::new(AppError::Whitelist)),
-            ));
-        }
-    }
-    Ok(())
->>>>>>> 5a3d29f5
 }