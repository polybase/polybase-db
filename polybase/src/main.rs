--- conflicted
+++ resolved
@@ -27,18 +27,8 @@
 use tokio::select;
 
 use crate::config::Config;
-<<<<<<< HEAD
-use actix_web::{get, http::StatusCode, post, web, App, HttpResponse, HttpServer, Responder};
-use clap::Parser;
-use futures::TryStreamExt;
-use gateway::{Change, Gateway};
-use indexer::{validate_schema_change, Indexer};
-use serde::{Deserialize, Serialize};
-use serde_with::serde_as;
-=======
 use crate::db::Db;
 use crate::raft::Raft;
->>>>>>> 747b7d3b
 
 struct RouteState {
     indexer: Arc<Indexer>,
@@ -312,43 +302,9 @@
         )
         .await;
 
-<<<<<<< HEAD
-    let changes = match changes {
-        Ok(changes) => changes,
-        Err(e) => return Ok(HttpResponse::InternalServerError().body(e.to_string())),
-    };
-
-    for change in changes {
-        match change {
-            Change::Create {
-                collection_id,
-                record_id,
-                record,
-            } => {
-                let collection = state.indexer.collection(collection_id).await.unwrap();
-                collection.set(record_id, &record).await.unwrap();
-            }
-            Change::Update {
-                collection_id,
-                record_id,
-                record,
-            } => {
-                let collection = state.indexer.collection(collection_id).await.unwrap();
-                collection.set(record_id, &record).await.unwrap();
-            }
-            Change::Delete {
-                collection_id,
-                record_id,
-            } => {
-                let collection = state.indexer.collection(collection_id).await.unwrap();
-                collection.delete(record_id).await.unwrap();
-            }
-        }
-=======
     match res {
         Ok(()) => Ok(HttpResponse::Ok().body("Record created")),
         Err(e) => Ok(HttpResponse::InternalServerError().body(e.to_string())),
->>>>>>> 747b7d3b
     }
 }
 
@@ -369,72 +325,9 @@
         .call(collection, record, function, body.data.args, auth.as_ref())
         .await;
 
-<<<<<<< HEAD
-    let changes = match changes {
-        Ok(changes) => changes,
-        Err(e) => return Ok(HttpResponse::InternalServerError().body(e.to_string())),
-    };
-
-    for change in changes {
-        match change {
-            Change::Create {
-                collection_id,
-                record_id,
-                record,
-            } => {
-                let collection = state.indexer.collection(collection_id).await.unwrap();
-                collection.set(record_id, &record).await.unwrap();
-            }
-            Change::Update {
-                collection_id,
-                record_id,
-                record,
-            } => {
-                let collection = state.indexer.collection(collection_id).await.unwrap();
-                if collection.id() == "Collection" {
-                    let old_record = collection
-                        .get(record_id.clone(), auth.as_ref())
-                        .await
-                        .unwrap()
-                        .expect("Collection not found");
-                    let old_ast = old_record
-                        .get("ast")
-                        .expect("Collection AST not found in collection record");
-
-                    let indexer::RecordValue::IndexValue(indexer::IndexValue::String(old_ast)) = old_ast
-                        else {
-                        return Err("Collection AST in old record is not a string".into());
-                    };
-
-                    let indexer::RecordValue::IndexValue(indexer::IndexValue::String(new_ast)) = record
-                            .get("ast")
-                            .expect("Collection AST not found in new collection record") else {
-                        return Err("Collection AST in new ".into());
-                    };
-
-                    validate_schema_change(
-                        record_id.split('/').last().unwrap(),
-                        serde_json::from_str(old_ast).unwrap(),
-                        serde_json::from_str(new_ast).unwrap(),
-                    )
-                    .unwrap();
-                }
-
-                collection.set(record_id, &record).await.unwrap();
-            }
-            Change::Delete {
-                collection_id,
-                record_id,
-            } => {
-                let collection = state.indexer.collection(collection_id).await.unwrap();
-                collection.delete(record_id).await.unwrap();
-            }
-        }
-=======
     match res {
         Ok(()) => Ok(HttpResponse::Ok().body("Function called")),
         Err(e) => Ok(HttpResponse::InternalServerError().body(e.to_string())),
->>>>>>> 747b7d3b
     }
 }
 
