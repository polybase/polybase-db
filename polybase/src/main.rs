--- conflicted
+++ resolved
@@ -6,11 +6,8 @@
 mod auth;
 mod config;
 mod db;
-<<<<<<< HEAD
 mod errors;
-=======
 mod hash;
->>>>>>> 6daeaad8
 mod pending;
 mod raft;
 mod rollup;
