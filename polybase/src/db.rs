--- conflicted
+++ resolved
@@ -24,11 +24,7 @@
     GatewayError(gateway::GatewayError),
 
     #[error("indexer error")]
-<<<<<<< HEAD
-    IndexerUpdateError(indexer::IndexerError),
-=======
-    IndexerError(Box<dyn Error + Send + Sync + 'static>),
->>>>>>> 1b8c87b2
+    IndexerError(indexer::IndexerError),
 
     #[error("serialize error: {0}")]
     SerializerError(#[from] bincode::Error),
@@ -66,12 +62,12 @@
         let collection = match self.indexer.collection(collection_id.clone()).await {
             Ok(collection) => collection,
             Err(e) => {
-                return Err(DbError::IndexerError(e));
+                return Err(DbError::IndexerError(e.into()));
             }
         };
 
         let record = collection.get_without_auth_check(record_id).await;
-        record.map_err(|e| DbError::IndexerError(e))
+        record.map_err(|e| DbError::IndexerError(e.into()))
     }
 
     pub async fn commit(&self, commit_until_key: [u8; 32]) -> Result<()> {
@@ -115,11 +111,7 @@
         let collection = match self.indexer.collection(collection_id.clone()).await {
             Ok(collection) => collection,
             Err(e) => {
-<<<<<<< HEAD
-                return Err(DbError::IndexerUpdateError(e.into()));
-=======
-                return Err(DbError::IndexerError(e));
->>>>>>> 1b8c87b2
+                return Err(DbError::IndexerError(e.into()));
             }
         };
 
@@ -127,11 +119,7 @@
         match collection.delete(record_id.clone()).await {
             Ok(_) => {}
             Err(e) => {
-<<<<<<< HEAD
-                return Err(DbError::IndexerUpdateError(e.into()));
-=======
-                return Err(DbError::IndexerError(e));
->>>>>>> 1b8c87b2
+                return Err(DbError::IndexerError(e.into()));
             }
         }
 
@@ -153,11 +141,7 @@
         let collection = match self.indexer.collection(collection_id.clone()).await {
             Ok(collection) => collection,
             Err(e) => {
-<<<<<<< HEAD
-                return Err(DbError::IndexerUpdateError(e.into()));
-=======
-                return Err(DbError::IndexerError(e));
->>>>>>> 1b8c87b2
+                return Err(DbError::IndexerError(e.into()));
             }
         };
 
@@ -165,11 +149,7 @@
         match collection.set(record_id.clone(), &record).await {
             Ok(_) => {}
             Err(e) => {
-<<<<<<< HEAD
-                return Err(DbError::IndexerUpdateError(e.into()));
-=======
-                return Err(DbError::IndexerError(e));
->>>>>>> 1b8c87b2
+                return Err(DbError::IndexerError(e.into()));
             }
         }
 
@@ -260,11 +240,7 @@
         let collection = match self.indexer.collection(collection_id.clone()).await {
             Ok(collection) => collection,
             Err(e) => {
-<<<<<<< HEAD
-                return Err(DbError::IndexerUpdateError(e.into()));
-=======
-                return Err(DbError::IndexerError(e));
->>>>>>> 1b8c87b2
+                return Err(DbError::IndexerError(e.into()));
             }
         };
 
