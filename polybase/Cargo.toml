--- conflicted
+++ resolved
@@ -18,7 +18,7 @@
 futures = "0.3.26"
 sha3 = "0.10.6"
 secp256k1 = { version = "0.26", features = ["recovery", "global-context"] }
-clap = { version = "4.1.4", features = ["env", "derive"]}
+clap = { version = "4.1.4", features = ["env", "derive"] }
 rmqtt-raft = "0.2.3"
 async-trait = "0.1.64"
 bincode = "1.3.3"
@@ -29,8 +29,5 @@
 slog = "2"
 rand = "0.8.5"
 bytes = "1.4.0"
-<<<<<<< HEAD
 derive_more = "0.99.17"
-=======
-thiserror = "1.0.38"
->>>>>>> 6daeaad8
+thiserror = "1.0.38"