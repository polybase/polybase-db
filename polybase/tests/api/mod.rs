--- conflicted
+++ resolved
@@ -604,12 +604,7 @@
         let sig = secp256k1::global::SECP256K1.sign_ecdsa_recoverable(&message, key);
 
         let public_key = key.public_key(secp256k1::global::SECP256K1);
-<<<<<<< HEAD
-        let public_key =
-            indexer_db_adaptor::publickey::PublicKey::from_secp256k1_key(&public_key).unwrap();
-=======
         let public_key = schema::publickey::PublicKey::from_secp256k1_key(&public_key).unwrap();
->>>>>>> ca9adffe
 
         Self {
             public_key: Some(public_key),
