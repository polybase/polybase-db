[package]
name = "gateway"
version = "0.1.0"
edition = "2021"

# See more keys and their definitions at https://doc.rust-lang.org/cargo/reference/manifest.html

[dependencies]
tokio = { version = "1", features = ["full"] }
indexer = { path = "../indexer" }
<<<<<<< HEAD
polylang = { git = "https://github.com/polybase/polylang", ref = "fd7613f6ac3a758685ea894332db200bfb2c0642" }
=======
polylang = { git = "https://github.com/polybase/polylang", branch = "main" }
>>>>>>> 2c46ff5c
serde = { version = "1.0", features = ["derive"] }
serde_json = "1.0"
v8 = "0.62.2"
thiserror = "1.0"
slog = "2"
slog-term = "2"

[dev-dependencies]
rand = "0.8.5"<|MERGE_RESOLUTION|>--- conflicted
+++ resolved
@@ -8,11 +8,7 @@
 [dependencies]
 tokio = { version = "1", features = ["full"] }
 indexer = { path = "../indexer" }
-<<<<<<< HEAD
-polylang = { git = "https://github.com/polybase/polylang", ref = "fd7613f6ac3a758685ea894332db200bfb2c0642" }
-=======
 polylang = { git = "https://github.com/polybase/polylang", branch = "main" }
->>>>>>> 2c46ff5c
 serde = { version = "1.0", features = ["derive"] }
 serde_json = "1.0"
 v8 = "0.62.2"
